--- conflicted
+++ resolved
@@ -32,10 +32,7 @@
 
 struct rctx {
 	le128 t;
-<<<<<<< HEAD
-=======
 	struct scatterlist *tail;
->>>>>>> 19842963
 	struct scatterlist sg[2];
 	struct skcipher_request subreq;
 };
@@ -138,71 +135,6 @@
 }
 
 static int xor_tweak_pre(struct skcipher_request *req, bool enc)
-<<<<<<< HEAD
-{
-	return xor_tweak(req, false, enc);
-}
-
-static int xor_tweak_post(struct skcipher_request *req, bool enc)
-{
-	return xor_tweak(req, true, enc);
-}
-
-static void cts_done(struct crypto_async_request *areq, int err)
-{
-	struct skcipher_request *req = areq->data;
-	le128 b;
-
-	if (!err) {
-		struct rctx *rctx = skcipher_request_ctx(req);
-
-		scatterwalk_map_and_copy(&b, rctx->sg, 0, XTS_BLOCK_SIZE, 0);
-		le128_xor(&b, &rctx->t, &b);
-		scatterwalk_map_and_copy(&b, rctx->sg, 0, XTS_BLOCK_SIZE, 1);
-	}
-
-	skcipher_request_complete(req, err);
-}
-
-static int cts_final(struct skcipher_request *req,
-		     int (*crypt)(struct skcipher_request *req))
-{
-	struct priv *ctx = crypto_skcipher_ctx(crypto_skcipher_reqtfm(req));
-	int offset = req->cryptlen & ~(XTS_BLOCK_SIZE - 1);
-	struct rctx *rctx = skcipher_request_ctx(req);
-	struct skcipher_request *subreq = &rctx->subreq;
-	int tail = req->cryptlen % XTS_BLOCK_SIZE;
-	struct scatterlist *sg;
-	le128 b[2];
-	int err;
-
-	sg = scatterwalk_ffwd(rctx->sg, req->dst, offset - XTS_BLOCK_SIZE);
-
-	scatterwalk_map_and_copy(b, sg, 0, XTS_BLOCK_SIZE, 0);
-	memcpy(b + 1, b, tail);
-	scatterwalk_map_and_copy(b, req->src, offset, tail, 0);
-
-	le128_xor(b, &rctx->t, b);
-
-	scatterwalk_map_and_copy(b, sg, 0, XTS_BLOCK_SIZE + tail, 1);
-
-	skcipher_request_set_tfm(subreq, ctx->child);
-	skcipher_request_set_callback(subreq, req->base.flags, cts_done, req);
-	skcipher_request_set_crypt(subreq, sg, sg, XTS_BLOCK_SIZE, NULL);
-
-	err = crypt(subreq);
-	if (err)
-		return err;
-
-	scatterwalk_map_and_copy(b, sg, 0, XTS_BLOCK_SIZE, 0);
-	le128_xor(b, &rctx->t, b);
-	scatterwalk_map_and_copy(b, sg, 0, XTS_BLOCK_SIZE, 1);
-
-	return 0;
-}
-
-static void encrypt_done(struct crypto_async_request *areq, int err)
-=======
 {
 	return xor_tweak(req, false, enc);
 }
@@ -287,35 +219,6 @@
 }
 
 static void decrypt_done(struct crypto_async_request *areq, int err)
->>>>>>> 19842963
-{
-	struct skcipher_request *req = areq->data;
-
-	if (!err) {
-		struct rctx *rctx = skcipher_request_ctx(req);
-
-		rctx->subreq.base.flags &= ~CRYPTO_TFM_REQ_MAY_SLEEP;
-<<<<<<< HEAD
-		err = xor_tweak_post(req, true);
-
-		if (!err && unlikely(req->cryptlen % XTS_BLOCK_SIZE)) {
-			err = cts_final(req, crypto_skcipher_encrypt);
-=======
-		err = xor_tweak_post(req, false);
-
-		if (!err && unlikely(req->cryptlen % XTS_BLOCK_SIZE)) {
-			err = cts_final(req, crypto_skcipher_decrypt);
->>>>>>> 19842963
-			if (err == -EINPROGRESS)
-				return;
-		}
-	}
-
-	skcipher_request_complete(req, err);
-}
-
-<<<<<<< HEAD
-static void decrypt_done(struct crypto_async_request *areq, int err)
 {
 	struct skcipher_request *req = areq->data;
 
@@ -335,8 +238,6 @@
 	skcipher_request_complete(req, err);
 }
 
-=======
->>>>>>> 19842963
 static int init_crypt(struct skcipher_request *req, crypto_completion_t compl)
 {
 	struct priv *ctx = crypto_skcipher_ctx(crypto_skcipher_reqtfm(req));
