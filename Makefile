--- conflicted
+++ resolved
@@ -2,11 +2,7 @@
 VERSION = 5
 PATCHLEVEL = 8
 SUBLEVEL = 0
-<<<<<<< HEAD
-EXTRAVERSION = -rc4
-=======
 EXTRAVERSION = -rc6
->>>>>>> 935ace2f
 NAME = Kleptomaniac Octopus
 
 # *DOCUMENTATION*
