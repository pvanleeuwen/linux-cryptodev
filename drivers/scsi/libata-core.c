/*
 *  libata-core.c - helper library for ATA
 *
 *  Maintained by:  Jeff Garzik <jgarzik@pobox.com>
 *    		    Please ALWAYS copy linux-ide@vger.kernel.org
 *		    on emails.
 *
 *  Copyright 2003-2004 Red Hat, Inc.  All rights reserved.
 *  Copyright 2003-2004 Jeff Garzik
 *
 *
 *  This program is free software; you can redistribute it and/or modify
 *  it under the terms of the GNU General Public License as published by
 *  the Free Software Foundation; either version 2, or (at your option)
 *  any later version.
 *
 *  This program is distributed in the hope that it will be useful,
 *  but WITHOUT ANY WARRANTY; without even the implied warranty of
 *  MERCHANTABILITY or FITNESS FOR A PARTICULAR PURPOSE.  See the
 *  GNU General Public License for more details.
 *
 *  You should have received a copy of the GNU General Public License
 *  along with this program; see the file COPYING.  If not, write to
 *  the Free Software Foundation, 675 Mass Ave, Cambridge, MA 02139, USA.
 *
 *
 *  libata documentation is available via 'make {ps|pdf}docs',
 *  as Documentation/DocBook/libata.*
 *
 *  Hardware documentation available from http://www.t13.org/ and
 *  http://www.sata-io.org/
 *
 */

#include <linux/config.h>
#include <linux/kernel.h>
#include <linux/module.h>
#include <linux/pci.h>
#include <linux/init.h>
#include <linux/list.h>
#include <linux/mm.h>
#include <linux/highmem.h>
#include <linux/spinlock.h>
#include <linux/blkdev.h>
#include <linux/delay.h>
#include <linux/timer.h>
#include <linux/interrupt.h>
#include <linux/completion.h>
#include <linux/suspend.h>
#include <linux/workqueue.h>
#include <linux/jiffies.h>
#include <linux/scatterlist.h>
#include <scsi/scsi.h>
#include "scsi_priv.h"
#include <scsi/scsi_cmnd.h>
#include <scsi/scsi_host.h>
#include <linux/libata.h>
#include <asm/io.h>
#include <asm/semaphore.h>
#include <asm/byteorder.h>

#include "libata.h"

static unsigned int ata_dev_init_params(struct ata_port *ap,
					struct ata_device *dev,
					u16 heads,
					u16 sectors);
static unsigned int ata_dev_set_xfermode(struct ata_port *ap,
					 struct ata_device *dev);
static void ata_dev_xfermask(struct ata_port *ap, struct ata_device *dev);

static unsigned int ata_unique_id = 1;
static struct workqueue_struct *ata_wq;

int atapi_enabled = 1;
module_param(atapi_enabled, int, 0444);
MODULE_PARM_DESC(atapi_enabled, "Enable discovery of ATAPI devices (0=off, 1=on)");

int libata_fua = 0;
module_param_named(fua, libata_fua, int, 0444);
MODULE_PARM_DESC(fua, "FUA support (0=off, 1=on)");

MODULE_AUTHOR("Jeff Garzik");
MODULE_DESCRIPTION("Library module for ATA devices");
MODULE_LICENSE("GPL");
MODULE_VERSION(DRV_VERSION);


/**
 *	ata_tf_to_fis - Convert ATA taskfile to SATA FIS structure
 *	@tf: Taskfile to convert
 *	@fis: Buffer into which data will output
 *	@pmp: Port multiplier port
 *
 *	Converts a standard ATA taskfile to a Serial ATA
 *	FIS structure (Register - Host to Device).
 *
 *	LOCKING:
 *	Inherited from caller.
 */

void ata_tf_to_fis(const struct ata_taskfile *tf, u8 *fis, u8 pmp)
{
	fis[0] = 0x27;	/* Register - Host to Device FIS */
	fis[1] = (pmp & 0xf) | (1 << 7); /* Port multiplier number,
					    bit 7 indicates Command FIS */
	fis[2] = tf->command;
	fis[3] = tf->feature;

	fis[4] = tf->lbal;
	fis[5] = tf->lbam;
	fis[6] = tf->lbah;
	fis[7] = tf->device;

	fis[8] = tf->hob_lbal;
	fis[9] = tf->hob_lbam;
	fis[10] = tf->hob_lbah;
	fis[11] = tf->hob_feature;

	fis[12] = tf->nsect;
	fis[13] = tf->hob_nsect;
	fis[14] = 0;
	fis[15] = tf->ctl;

	fis[16] = 0;
	fis[17] = 0;
	fis[18] = 0;
	fis[19] = 0;
}

/**
 *	ata_tf_from_fis - Convert SATA FIS to ATA taskfile
 *	@fis: Buffer from which data will be input
 *	@tf: Taskfile to output
 *
 *	Converts a serial ATA FIS structure to a standard ATA taskfile.
 *
 *	LOCKING:
 *	Inherited from caller.
 */

void ata_tf_from_fis(const u8 *fis, struct ata_taskfile *tf)
{
	tf->command	= fis[2];	/* status */
	tf->feature	= fis[3];	/* error */

	tf->lbal	= fis[4];
	tf->lbam	= fis[5];
	tf->lbah	= fis[6];
	tf->device	= fis[7];

	tf->hob_lbal	= fis[8];
	tf->hob_lbam	= fis[9];
	tf->hob_lbah	= fis[10];

	tf->nsect	= fis[12];
	tf->hob_nsect	= fis[13];
}

static const u8 ata_rw_cmds[] = {
	/* pio multi */
	ATA_CMD_READ_MULTI,
	ATA_CMD_WRITE_MULTI,
	ATA_CMD_READ_MULTI_EXT,
	ATA_CMD_WRITE_MULTI_EXT,
	0,
	0,
	0,
	ATA_CMD_WRITE_MULTI_FUA_EXT,
	/* pio */
	ATA_CMD_PIO_READ,
	ATA_CMD_PIO_WRITE,
	ATA_CMD_PIO_READ_EXT,
	ATA_CMD_PIO_WRITE_EXT,
	0,
	0,
	0,
	0,
	/* dma */
	ATA_CMD_READ,
	ATA_CMD_WRITE,
	ATA_CMD_READ_EXT,
	ATA_CMD_WRITE_EXT,
	0,
	0,
	0,
	ATA_CMD_WRITE_FUA_EXT
};

/**
 *	ata_rwcmd_protocol - set taskfile r/w commands and protocol
 *	@qc: command to examine and configure
 *
 *	Examine the device configuration and tf->flags to calculate
 *	the proper read/write commands and protocol to use.
 *
 *	LOCKING:
 *	caller.
 */
int ata_rwcmd_protocol(struct ata_queued_cmd *qc)
{
	struct ata_taskfile *tf = &qc->tf;
	struct ata_device *dev = qc->dev;
	u8 cmd;

	int index, fua, lba48, write;

	fua = (tf->flags & ATA_TFLAG_FUA) ? 4 : 0;
	lba48 = (tf->flags & ATA_TFLAG_LBA48) ? 2 : 0;
	write = (tf->flags & ATA_TFLAG_WRITE) ? 1 : 0;

	if (dev->flags & ATA_DFLAG_PIO) {
		tf->protocol = ATA_PROT_PIO;
		index = dev->multi_count ? 0 : 8;
	} else if (lba48 && (qc->ap->flags & ATA_FLAG_PIO_LBA48)) {
		/* Unable to use DMA due to host limitation */
		tf->protocol = ATA_PROT_PIO;
		index = dev->multi_count ? 0 : 8;
	} else {
		tf->protocol = ATA_PROT_DMA;
		index = 16;
	}

	cmd = ata_rw_cmds[index + fua + lba48 + write];
	if (cmd) {
		tf->command = cmd;
		return 0;
	}
	return -1;
}

/**
 *	ata_pack_xfermask - Pack pio, mwdma and udma masks into xfer_mask
 *	@pio_mask: pio_mask
 *	@mwdma_mask: mwdma_mask
 *	@udma_mask: udma_mask
 *
 *	Pack @pio_mask, @mwdma_mask and @udma_mask into a single
 *	unsigned int xfer_mask.
 *
 *	LOCKING:
 *	None.
 *
 *	RETURNS:
 *	Packed xfer_mask.
 */
static unsigned int ata_pack_xfermask(unsigned int pio_mask,
				      unsigned int mwdma_mask,
				      unsigned int udma_mask)
{
	return ((pio_mask << ATA_SHIFT_PIO) & ATA_MASK_PIO) |
		((mwdma_mask << ATA_SHIFT_MWDMA) & ATA_MASK_MWDMA) |
		((udma_mask << ATA_SHIFT_UDMA) & ATA_MASK_UDMA);
}

/**
 *	ata_unpack_xfermask - Unpack xfer_mask into pio, mwdma and udma masks
 *	@xfer_mask: xfer_mask to unpack
 *	@pio_mask: resulting pio_mask
 *	@mwdma_mask: resulting mwdma_mask
 *	@udma_mask: resulting udma_mask
 *
 *	Unpack @xfer_mask into @pio_mask, @mwdma_mask and @udma_mask.
 *	Any NULL distination masks will be ignored.
 */
static void ata_unpack_xfermask(unsigned int xfer_mask,
				unsigned int *pio_mask,
				unsigned int *mwdma_mask,
				unsigned int *udma_mask)
{
	if (pio_mask)
		*pio_mask = (xfer_mask & ATA_MASK_PIO) >> ATA_SHIFT_PIO;
	if (mwdma_mask)
		*mwdma_mask = (xfer_mask & ATA_MASK_MWDMA) >> ATA_SHIFT_MWDMA;
	if (udma_mask)
		*udma_mask = (xfer_mask & ATA_MASK_UDMA) >> ATA_SHIFT_UDMA;
}

static const struct ata_xfer_ent {
	int shift, bits;
	u8 base;
} ata_xfer_tbl[] = {
	{ ATA_SHIFT_PIO, ATA_BITS_PIO, XFER_PIO_0 },
	{ ATA_SHIFT_MWDMA, ATA_BITS_MWDMA, XFER_MW_DMA_0 },
	{ ATA_SHIFT_UDMA, ATA_BITS_UDMA, XFER_UDMA_0 },
	{ -1, },
};

/**
 *	ata_xfer_mask2mode - Find matching XFER_* for the given xfer_mask
 *	@xfer_mask: xfer_mask of interest
 *
 *	Return matching XFER_* value for @xfer_mask.  Only the highest
 *	bit of @xfer_mask is considered.
 *
 *	LOCKING:
 *	None.
 *
 *	RETURNS:
 *	Matching XFER_* value, 0 if no match found.
 */
static u8 ata_xfer_mask2mode(unsigned int xfer_mask)
{
	int highbit = fls(xfer_mask) - 1;
	const struct ata_xfer_ent *ent;

	for (ent = ata_xfer_tbl; ent->shift >= 0; ent++)
		if (highbit >= ent->shift && highbit < ent->shift + ent->bits)
			return ent->base + highbit - ent->shift;
	return 0;
}

/**
 *	ata_xfer_mode2mask - Find matching xfer_mask for XFER_*
 *	@xfer_mode: XFER_* of interest
 *
 *	Return matching xfer_mask for @xfer_mode.
 *
 *	LOCKING:
 *	None.
 *
 *	RETURNS:
 *	Matching xfer_mask, 0 if no match found.
 */
static unsigned int ata_xfer_mode2mask(u8 xfer_mode)
{
	const struct ata_xfer_ent *ent;

	for (ent = ata_xfer_tbl; ent->shift >= 0; ent++)
		if (xfer_mode >= ent->base && xfer_mode < ent->base + ent->bits)
			return 1 << (ent->shift + xfer_mode - ent->base);
	return 0;
}

/**
 *	ata_xfer_mode2shift - Find matching xfer_shift for XFER_*
 *	@xfer_mode: XFER_* of interest
 *
 *	Return matching xfer_shift for @xfer_mode.
 *
 *	LOCKING:
 *	None.
 *
 *	RETURNS:
 *	Matching xfer_shift, -1 if no match found.
 */
static int ata_xfer_mode2shift(unsigned int xfer_mode)
{
	const struct ata_xfer_ent *ent;

	for (ent = ata_xfer_tbl; ent->shift >= 0; ent++)
		if (xfer_mode >= ent->base && xfer_mode < ent->base + ent->bits)
			return ent->shift;
	return -1;
}

/**
 *	ata_mode_string - convert xfer_mask to string
 *	@xfer_mask: mask of bits supported; only highest bit counts.
 *
 *	Determine string which represents the highest speed
 *	(highest bit in @modemask).
 *
 *	LOCKING:
 *	None.
 *
 *	RETURNS:
 *	Constant C string representing highest speed listed in
 *	@mode_mask, or the constant C string "<n/a>".
 */
static const char *ata_mode_string(unsigned int xfer_mask)
{
	static const char * const xfer_mode_str[] = {
		"PIO0",
		"PIO1",
		"PIO2",
		"PIO3",
		"PIO4",
		"MWDMA0",
		"MWDMA1",
		"MWDMA2",
		"UDMA/16",
		"UDMA/25",
		"UDMA/33",
		"UDMA/44",
		"UDMA/66",
		"UDMA/100",
		"UDMA/133",
		"UDMA7",
	};
	int highbit;

	highbit = fls(xfer_mask) - 1;
	if (highbit >= 0 && highbit < ARRAY_SIZE(xfer_mode_str))
		return xfer_mode_str[highbit];
	return "<n/a>";
}

static const char *sata_spd_string(unsigned int spd)
{
	static const char * const spd_str[] = {
		"1.5 Gbps",
		"3.0 Gbps",
	};

	if (spd == 0 || (spd - 1) >= ARRAY_SIZE(spd_str))
		return "<unknown>";
	return spd_str[spd - 1];
}

void ata_dev_disable(struct ata_port *ap, struct ata_device *dev)
{
	if (ata_dev_enabled(dev)) {
		printk(KERN_WARNING "ata%u: dev %u disabled\n",
		       ap->id, dev->devno);
		dev->class++;
	}
}

/**
 *	ata_pio_devchk - PATA device presence detection
 *	@ap: ATA channel to examine
 *	@device: Device to examine (starting at zero)
 *
 *	This technique was originally described in
 *	Hale Landis's ATADRVR (www.ata-atapi.com), and
 *	later found its way into the ATA/ATAPI spec.
 *
 *	Write a pattern to the ATA shadow registers,
 *	and if a device is present, it will respond by
 *	correctly storing and echoing back the
 *	ATA shadow register contents.
 *
 *	LOCKING:
 *	caller.
 */

static unsigned int ata_pio_devchk(struct ata_port *ap,
				   unsigned int device)
{
	struct ata_ioports *ioaddr = &ap->ioaddr;
	u8 nsect, lbal;

	ap->ops->dev_select(ap, device);

	outb(0x55, ioaddr->nsect_addr);
	outb(0xaa, ioaddr->lbal_addr);

	outb(0xaa, ioaddr->nsect_addr);
	outb(0x55, ioaddr->lbal_addr);

	outb(0x55, ioaddr->nsect_addr);
	outb(0xaa, ioaddr->lbal_addr);

	nsect = inb(ioaddr->nsect_addr);
	lbal = inb(ioaddr->lbal_addr);

	if ((nsect == 0x55) && (lbal == 0xaa))
		return 1;	/* we found a device */

	return 0;		/* nothing found */
}

/**
 *	ata_mmio_devchk - PATA device presence detection
 *	@ap: ATA channel to examine
 *	@device: Device to examine (starting at zero)
 *
 *	This technique was originally described in
 *	Hale Landis's ATADRVR (www.ata-atapi.com), and
 *	later found its way into the ATA/ATAPI spec.
 *
 *	Write a pattern to the ATA shadow registers,
 *	and if a device is present, it will respond by
 *	correctly storing and echoing back the
 *	ATA shadow register contents.
 *
 *	LOCKING:
 *	caller.
 */

static unsigned int ata_mmio_devchk(struct ata_port *ap,
				    unsigned int device)
{
	struct ata_ioports *ioaddr = &ap->ioaddr;
	u8 nsect, lbal;

	ap->ops->dev_select(ap, device);

	writeb(0x55, (void __iomem *) ioaddr->nsect_addr);
	writeb(0xaa, (void __iomem *) ioaddr->lbal_addr);

	writeb(0xaa, (void __iomem *) ioaddr->nsect_addr);
	writeb(0x55, (void __iomem *) ioaddr->lbal_addr);

	writeb(0x55, (void __iomem *) ioaddr->nsect_addr);
	writeb(0xaa, (void __iomem *) ioaddr->lbal_addr);

	nsect = readb((void __iomem *) ioaddr->nsect_addr);
	lbal = readb((void __iomem *) ioaddr->lbal_addr);

	if ((nsect == 0x55) && (lbal == 0xaa))
		return 1;	/* we found a device */

	return 0;		/* nothing found */
}

/**
 *	ata_devchk - PATA device presence detection
 *	@ap: ATA channel to examine
 *	@device: Device to examine (starting at zero)
 *
 *	Dispatch ATA device presence detection, depending
 *	on whether we are using PIO or MMIO to talk to the
 *	ATA shadow registers.
 *
 *	LOCKING:
 *	caller.
 */

static unsigned int ata_devchk(struct ata_port *ap,
				    unsigned int device)
{
	if (ap->flags & ATA_FLAG_MMIO)
		return ata_mmio_devchk(ap, device);
	return ata_pio_devchk(ap, device);
}

/**
 *	ata_dev_classify - determine device type based on ATA-spec signature
 *	@tf: ATA taskfile register set for device to be identified
 *
 *	Determine from taskfile register contents whether a device is
 *	ATA or ATAPI, as per "Signature and persistence" section
 *	of ATA/PI spec (volume 1, sect 5.14).
 *
 *	LOCKING:
 *	None.
 *
 *	RETURNS:
 *	Device type, %ATA_DEV_ATA, %ATA_DEV_ATAPI, or %ATA_DEV_UNKNOWN
 *	the event of failure.
 */

unsigned int ata_dev_classify(const struct ata_taskfile *tf)
{
	/* Apple's open source Darwin code hints that some devices only
	 * put a proper signature into the LBA mid/high registers,
	 * So, we only check those.  It's sufficient for uniqueness.
	 */

	if (((tf->lbam == 0) && (tf->lbah == 0)) ||
	    ((tf->lbam == 0x3c) && (tf->lbah == 0xc3))) {
		DPRINTK("found ATA device by sig\n");
		return ATA_DEV_ATA;
	}

	if (((tf->lbam == 0x14) && (tf->lbah == 0xeb)) ||
	    ((tf->lbam == 0x69) && (tf->lbah == 0x96))) {
		DPRINTK("found ATAPI device by sig\n");
		return ATA_DEV_ATAPI;
	}

	DPRINTK("unknown device\n");
	return ATA_DEV_UNKNOWN;
}

/**
 *	ata_dev_try_classify - Parse returned ATA device signature
 *	@ap: ATA channel to examine
 *	@device: Device to examine (starting at zero)
 *	@r_err: Value of error register on completion
 *
 *	After an event -- SRST, E.D.D., or SATA COMRESET -- occurs,
 *	an ATA/ATAPI-defined set of values is placed in the ATA
 *	shadow registers, indicating the results of device detection
 *	and diagnostics.
 *
 *	Select the ATA device, and read the values from the ATA shadow
 *	registers.  Then parse according to the Error register value,
 *	and the spec-defined values examined by ata_dev_classify().
 *
 *	LOCKING:
 *	caller.
 *
 *	RETURNS:
 *	Device type - %ATA_DEV_ATA, %ATA_DEV_ATAPI or %ATA_DEV_NONE.
 */

static unsigned int
ata_dev_try_classify(struct ata_port *ap, unsigned int device, u8 *r_err)
{
	struct ata_taskfile tf;
	unsigned int class;
	u8 err;

	ap->ops->dev_select(ap, device);

	memset(&tf, 0, sizeof(tf));

	ap->ops->tf_read(ap, &tf);
	err = tf.feature;
	if (r_err)
		*r_err = err;

	/* see if device passed diags */
	if (err == 1)
		/* do nothing */ ;
	else if ((device == 0) && (err == 0x81))
		/* do nothing */ ;
	else
		return ATA_DEV_NONE;

	/* determine if device is ATA or ATAPI */
	class = ata_dev_classify(&tf);

	if (class == ATA_DEV_UNKNOWN)
		return ATA_DEV_NONE;
	if ((class == ATA_DEV_ATA) && (ata_chk_status(ap) == 0))
		return ATA_DEV_NONE;
	return class;
}

/**
 *	ata_id_string - Convert IDENTIFY DEVICE page into string
 *	@id: IDENTIFY DEVICE results we will examine
 *	@s: string into which data is output
 *	@ofs: offset into identify device page
 *	@len: length of string to return. must be an even number.
 *
 *	The strings in the IDENTIFY DEVICE page are broken up into
 *	16-bit chunks.  Run through the string, and output each
 *	8-bit chunk linearly, regardless of platform.
 *
 *	LOCKING:
 *	caller.
 */

void ata_id_string(const u16 *id, unsigned char *s,
		   unsigned int ofs, unsigned int len)
{
	unsigned int c;

	while (len > 0) {
		c = id[ofs] >> 8;
		*s = c;
		s++;

		c = id[ofs] & 0xff;
		*s = c;
		s++;

		ofs++;
		len -= 2;
	}
}

/**
 *	ata_id_c_string - Convert IDENTIFY DEVICE page into C string
 *	@id: IDENTIFY DEVICE results we will examine
 *	@s: string into which data is output
 *	@ofs: offset into identify device page
 *	@len: length of string to return. must be an odd number.
 *
 *	This function is identical to ata_id_string except that it
 *	trims trailing spaces and terminates the resulting string with
 *	null.  @len must be actual maximum length (even number) + 1.
 *
 *	LOCKING:
 *	caller.
 */
void ata_id_c_string(const u16 *id, unsigned char *s,
		     unsigned int ofs, unsigned int len)
{
	unsigned char *p;

	WARN_ON(!(len & 1));

	ata_id_string(id, s, ofs, len - 1);

	p = s + strnlen(s, len - 1);
	while (p > s && p[-1] == ' ')
		p--;
	*p = '\0';
}

static u64 ata_id_n_sectors(const u16 *id)
{
	if (ata_id_has_lba(id)) {
		if (ata_id_has_lba48(id))
			return ata_id_u64(id, 100);
		else
			return ata_id_u32(id, 60);
	} else {
		if (ata_id_current_chs_valid(id))
			return ata_id_u32(id, 57);
		else
			return id[1] * id[3] * id[6];
	}
}

/**
 *	ata_noop_dev_select - Select device 0/1 on ATA bus
 *	@ap: ATA channel to manipulate
 *	@device: ATA device (numbered from zero) to select
 *
 *	This function performs no actual function.
 *
 *	May be used as the dev_select() entry in ata_port_operations.
 *
 *	LOCKING:
 *	caller.
 */
void ata_noop_dev_select (struct ata_port *ap, unsigned int device)
{
}


/**
 *	ata_std_dev_select - Select device 0/1 on ATA bus
 *	@ap: ATA channel to manipulate
 *	@device: ATA device (numbered from zero) to select
 *
 *	Use the method defined in the ATA specification to
 *	make either device 0, or device 1, active on the
 *	ATA channel.  Works with both PIO and MMIO.
 *
 *	May be used as the dev_select() entry in ata_port_operations.
 *
 *	LOCKING:
 *	caller.
 */

void ata_std_dev_select (struct ata_port *ap, unsigned int device)
{
	u8 tmp;

	if (device == 0)
		tmp = ATA_DEVICE_OBS;
	else
		tmp = ATA_DEVICE_OBS | ATA_DEV1;

	if (ap->flags & ATA_FLAG_MMIO) {
		writeb(tmp, (void __iomem *) ap->ioaddr.device_addr);
	} else {
		outb(tmp, ap->ioaddr.device_addr);
	}
	ata_pause(ap);		/* needed; also flushes, for mmio */
}

/**
 *	ata_dev_select - Select device 0/1 on ATA bus
 *	@ap: ATA channel to manipulate
 *	@device: ATA device (numbered from zero) to select
 *	@wait: non-zero to wait for Status register BSY bit to clear
 *	@can_sleep: non-zero if context allows sleeping
 *
 *	Use the method defined in the ATA specification to
 *	make either device 0, or device 1, active on the
 *	ATA channel.
 *
 *	This is a high-level version of ata_std_dev_select(),
 *	which additionally provides the services of inserting
 *	the proper pauses and status polling, where needed.
 *
 *	LOCKING:
 *	caller.
 */

void ata_dev_select(struct ata_port *ap, unsigned int device,
			   unsigned int wait, unsigned int can_sleep)
{
	VPRINTK("ENTER, ata%u: device %u, wait %u\n",
		ap->id, device, wait);

	if (wait)
		ata_wait_idle(ap);

	ap->ops->dev_select(ap, device);

	if (wait) {
		if (can_sleep && ap->device[device].class == ATA_DEV_ATAPI)
			msleep(150);
		ata_wait_idle(ap);
	}
}

/**
 *	ata_dump_id - IDENTIFY DEVICE info debugging output
 *	@id: IDENTIFY DEVICE page to dump
 *
 *	Dump selected 16-bit words from the given IDENTIFY DEVICE
 *	page.
 *
 *	LOCKING:
 *	caller.
 */

static inline void ata_dump_id(const u16 *id)
{
	DPRINTK("49==0x%04x  "
		"53==0x%04x  "
		"63==0x%04x  "
		"64==0x%04x  "
		"75==0x%04x  \n",
		id[49],
		id[53],
		id[63],
		id[64],
		id[75]);
	DPRINTK("80==0x%04x  "
		"81==0x%04x  "
		"82==0x%04x  "
		"83==0x%04x  "
		"84==0x%04x  \n",
		id[80],
		id[81],
		id[82],
		id[83],
		id[84]);
	DPRINTK("88==0x%04x  "
		"93==0x%04x\n",
		id[88],
		id[93]);
}

/**
 *	ata_id_xfermask - Compute xfermask from the given IDENTIFY data
 *	@id: IDENTIFY data to compute xfer mask from
 *
 *	Compute the xfermask for this device. This is not as trivial
 *	as it seems if we must consider early devices correctly.
 *
 *	FIXME: pre IDE drive timing (do we care ?).
 *
 *	LOCKING:
 *	None.
 *
 *	RETURNS:
 *	Computed xfermask
 */
static unsigned int ata_id_xfermask(const u16 *id)
{
	unsigned int pio_mask, mwdma_mask, udma_mask;

	/* Usual case. Word 53 indicates word 64 is valid */
	if (id[ATA_ID_FIELD_VALID] & (1 << 1)) {
		pio_mask = id[ATA_ID_PIO_MODES] & 0x03;
		pio_mask <<= 3;
		pio_mask |= 0x7;
	} else {
		/* If word 64 isn't valid then Word 51 high byte holds
		 * the PIO timing number for the maximum. Turn it into
		 * a mask.
		 */
		pio_mask = (2 << (id[ATA_ID_OLD_PIO_MODES] & 0xFF)) - 1 ;

		/* But wait.. there's more. Design your standards by
		 * committee and you too can get a free iordy field to
		 * process. However its the speeds not the modes that
		 * are supported... Note drivers using the timing API
		 * will get this right anyway
		 */
	}

	mwdma_mask = id[ATA_ID_MWDMA_MODES] & 0x07;

	udma_mask = 0;
	if (id[ATA_ID_FIELD_VALID] & (1 << 2))
		udma_mask = id[ATA_ID_UDMA_MODES] & 0xff;

	return ata_pack_xfermask(pio_mask, mwdma_mask, udma_mask);
}

/**
 *	ata_port_queue_task - Queue port_task
 *	@ap: The ata_port to queue port_task for
 *
 *	Schedule @fn(@data) for execution after @delay jiffies using
 *	port_task.  There is one port_task per port and it's the
 *	user(low level driver)'s responsibility to make sure that only
 *	one task is active at any given time.
 *
 *	libata core layer takes care of synchronization between
 *	port_task and EH.  ata_port_queue_task() may be ignored for EH
 *	synchronization.
 *
 *	LOCKING:
 *	Inherited from caller.
 */
void ata_port_queue_task(struct ata_port *ap, void (*fn)(void *), void *data,
			 unsigned long delay)
{
	int rc;

	if (ap->flags & ATA_FLAG_FLUSH_PORT_TASK)
		return;

	PREPARE_WORK(&ap->port_task, fn, data);

	if (!delay)
		rc = queue_work(ata_wq, &ap->port_task);
	else
		rc = queue_delayed_work(ata_wq, &ap->port_task, delay);

	/* rc == 0 means that another user is using port task */
	WARN_ON(rc == 0);
}

/**
 *	ata_port_flush_task - Flush port_task
 *	@ap: The ata_port to flush port_task for
 *
 *	After this function completes, port_task is guranteed not to
 *	be running or scheduled.
 *
 *	LOCKING:
 *	Kernel thread context (may sleep)
 */
void ata_port_flush_task(struct ata_port *ap)
{
	unsigned long flags;

	DPRINTK("ENTER\n");

	spin_lock_irqsave(&ap->host_set->lock, flags);
	ap->flags |= ATA_FLAG_FLUSH_PORT_TASK;
	spin_unlock_irqrestore(&ap->host_set->lock, flags);

	DPRINTK("flush #1\n");
	flush_workqueue(ata_wq);

	/*
	 * At this point, if a task is running, it's guaranteed to see
	 * the FLUSH flag; thus, it will never queue pio tasks again.
	 * Cancel and flush.
	 */
	if (!cancel_delayed_work(&ap->port_task)) {
		DPRINTK("flush #2\n");
		flush_workqueue(ata_wq);
	}

	spin_lock_irqsave(&ap->host_set->lock, flags);
	ap->flags &= ~ATA_FLAG_FLUSH_PORT_TASK;
	spin_unlock_irqrestore(&ap->host_set->lock, flags);

	DPRINTK("EXIT\n");
}

void ata_qc_complete_internal(struct ata_queued_cmd *qc)
{
	struct completion *waiting = qc->private_data;

	qc->ap->ops->tf_read(qc->ap, &qc->tf);
	complete(waiting);
}

/**
 *	ata_exec_internal - execute libata internal command
 *	@ap: Port to which the command is sent
 *	@dev: Device to which the command is sent
 *	@tf: Taskfile registers for the command and the result
 *	@cdb: CDB for packet command
 *	@dma_dir: Data tranfer direction of the command
 *	@buf: Data buffer of the command
 *	@buflen: Length of data buffer
 *
 *	Executes libata internal command with timeout.  @tf contains
 *	command on entry and result on return.  Timeout and error
 *	conditions are reported via return value.  No recovery action
 *	is taken after a command times out.  It's caller's duty to
 *	clean up after timeout.
 *
 *	LOCKING:
 *	None.  Should be called with kernel context, might sleep.
 */

unsigned ata_exec_internal(struct ata_port *ap, struct ata_device *dev,
			   struct ata_taskfile *tf, const u8 *cdb,
			   int dma_dir, void *buf, unsigned int buflen)
{
	u8 command = tf->command;
	struct ata_queued_cmd *qc;
	DECLARE_COMPLETION(wait);
	unsigned long flags;
	unsigned int err_mask;

	spin_lock_irqsave(&ap->host_set->lock, flags);

	qc = ata_qc_new_init(ap, dev);
	BUG_ON(qc == NULL);

	qc->tf = *tf;
	if (cdb)
		memcpy(qc->cdb, cdb, ATAPI_CDB_LEN);
	qc->dma_dir = dma_dir;
	if (dma_dir != DMA_NONE) {
		ata_sg_init_one(qc, buf, buflen);
		qc->nsect = buflen / ATA_SECT_SIZE;
	}

	qc->private_data = &wait;
	qc->complete_fn = ata_qc_complete_internal;

	ata_qc_issue(qc);

	spin_unlock_irqrestore(&ap->host_set->lock, flags);

	if (!wait_for_completion_timeout(&wait, ATA_TMOUT_INTERNAL)) {
		ata_port_flush_task(ap);

		spin_lock_irqsave(&ap->host_set->lock, flags);

		/* We're racing with irq here.  If we lose, the
		 * following test prevents us from completing the qc
		 * again.  If completion irq occurs after here but
		 * before the caller cleans up, it will result in a
		 * spurious interrupt.  We can live with that.
		 */
		if (qc->flags & ATA_QCFLAG_ACTIVE) {
			qc->err_mask = AC_ERR_TIMEOUT;
			ata_qc_complete(qc);
			printk(KERN_WARNING "ata%u: qc timeout (cmd 0x%x)\n",
			       ap->id, command);
		}

		spin_unlock_irqrestore(&ap->host_set->lock, flags);
	}

	*tf = qc->tf;
	err_mask = qc->err_mask;

	ata_qc_free(qc);

	/* XXX - Some LLDDs (sata_mv) disable port on command failure.
	 * Until those drivers are fixed, we detect the condition
	 * here, fail the command with AC_ERR_SYSTEM and reenable the
	 * port.
	 *
	 * Note that this doesn't change any behavior as internal
	 * command failure results in disabling the device in the
	 * higher layer for LLDDs without new reset/EH callbacks.
	 *
	 * Kill the following code as soon as those drivers are fixed.
	 */
	if (ap->flags & ATA_FLAG_DISABLED) {
		err_mask |= AC_ERR_SYSTEM;
		ata_port_probe(ap);
	}

	return err_mask;
}

/**
 *	ata_pio_need_iordy	-	check if iordy needed
 *	@adev: ATA device
 *
 *	Check if the current speed of the device requires IORDY. Used
 *	by various controllers for chip configuration.
 */

unsigned int ata_pio_need_iordy(const struct ata_device *adev)
{
	int pio;
	int speed = adev->pio_mode - XFER_PIO_0;

	if (speed < 2)
		return 0;
	if (speed > 2)
		return 1;

	/* If we have no drive specific rule, then PIO 2 is non IORDY */

	if (adev->id[ATA_ID_FIELD_VALID] & 2) {	/* EIDE */
		pio = adev->id[ATA_ID_EIDE_PIO];
		/* Is the speed faster than the drive allows non IORDY ? */
		if (pio) {
			/* This is cycle times not frequency - watch the logic! */
			if (pio > 240)	/* PIO2 is 240nS per cycle */
				return 1;
			return 0;
		}
	}
	return 0;
}

/**
 *	ata_dev_read_id - Read ID data from the specified device
 *	@ap: port on which target device resides
 *	@dev: target device
 *	@p_class: pointer to class of the target device (may be changed)
 *	@post_reset: is this read ID post-reset?
 *	@p_id: read IDENTIFY page (newly allocated)
 *
 *	Read ID data from the specified device.  ATA_CMD_ID_ATA is
 *	performed on ATA devices and ATA_CMD_ID_ATAPI on ATAPI
 *	devices.  This function also issues ATA_CMD_INIT_DEV_PARAMS
 *	for pre-ATA4 drives.
 *
 *	LOCKING:
 *	Kernel thread context (may sleep)
 *
 *	RETURNS:
 *	0 on success, -errno otherwise.
 */
static int ata_dev_read_id(struct ata_port *ap, struct ata_device *dev,
			   unsigned int *p_class, int post_reset, u16 **p_id)
{
	unsigned int class = *p_class;
	struct ata_taskfile tf;
	unsigned int err_mask = 0;
	u16 *id;
	const char *reason;
	int rc;

	DPRINTK("ENTER, host %u, dev %u\n", ap->id, dev->devno);

	ata_dev_select(ap, dev->devno, 1, 1); /* select device 0/1 */

	id = kmalloc(sizeof(id[0]) * ATA_ID_WORDS, GFP_KERNEL);
	if (id == NULL) {
		rc = -ENOMEM;
		reason = "out of memory";
		goto err_out;
	}

 retry:
	ata_tf_init(ap, &tf, dev->devno);

	switch (class) {
	case ATA_DEV_ATA:
		tf.command = ATA_CMD_ID_ATA;
		break;
	case ATA_DEV_ATAPI:
		tf.command = ATA_CMD_ID_ATAPI;
		break;
	default:
		rc = -ENODEV;
		reason = "unsupported class";
		goto err_out;
	}

	tf.protocol = ATA_PROT_PIO;

	err_mask = ata_exec_internal(ap, dev, &tf, NULL, DMA_FROM_DEVICE,
				     id, sizeof(id[0]) * ATA_ID_WORDS);
	if (err_mask) {
		rc = -EIO;
		reason = "I/O error";
		goto err_out;
	}

	swap_buf_le16(id, ATA_ID_WORDS);

	/* sanity check */
	if ((class == ATA_DEV_ATA) != (ata_id_is_ata(id) | ata_id_is_cfa(id))) {
		rc = -EINVAL;
		reason = "device reports illegal type";
		goto err_out;
	}

	if (post_reset && class == ATA_DEV_ATA) {
		/*
		 * The exact sequence expected by certain pre-ATA4 drives is:
		 * SRST RESET
		 * IDENTIFY
		 * INITIALIZE DEVICE PARAMETERS
		 * anything else..
		 * Some drives were very specific about that exact sequence.
		 */
		if (ata_id_major_version(id) < 4 || !ata_id_has_lba(id)) {
			err_mask = ata_dev_init_params(ap, dev, id[3], id[6]);
			if (err_mask) {
				rc = -EIO;
				reason = "INIT_DEV_PARAMS failed";
				goto err_out;
			}

			/* current CHS translation info (id[53-58]) might be
			 * changed. reread the identify device info.
			 */
			post_reset = 0;
			goto retry;
		}
	}

	*p_class = class;
	*p_id = id;
	return 0;

 err_out:
	printk(KERN_WARNING "ata%u: dev %u failed to IDENTIFY (%s)\n",
	       ap->id, dev->devno, reason);
	kfree(id);
	return rc;
}

static inline u8 ata_dev_knobble(const struct ata_port *ap,
				 struct ata_device *dev)
{
	return ((ap->cbl == ATA_CBL_SATA) && (!ata_id_is_sata(dev->id)));
}

/**
 *	ata_dev_configure - Configure the specified ATA/ATAPI device
 *	@ap: Port on which target device resides
 *	@dev: Target device to configure
 *	@print_info: Enable device info printout
 *
 *	Configure @dev according to @dev->id.  Generic and low-level
 *	driver specific fixups are also applied.
 *
 *	LOCKING:
 *	Kernel thread context (may sleep)
 *
 *	RETURNS:
 *	0 on success, -errno otherwise
 */
static int ata_dev_configure(struct ata_port *ap, struct ata_device *dev,
			     int print_info)
{
	const u16 *id = dev->id;
	unsigned int xfer_mask;
	int i, rc;

	if (!ata_dev_enabled(dev)) {
		DPRINTK("ENTER/EXIT (host %u, dev %u) -- nodev\n",
			ap->id, dev->devno);
		return 0;
	}

	DPRINTK("ENTER, host %u, dev %u\n", ap->id, dev->devno);

	/* print device capabilities */
	if (print_info)
		printk(KERN_DEBUG "ata%u: dev %u cfg 49:%04x 82:%04x 83:%04x "
		       "84:%04x 85:%04x 86:%04x 87:%04x 88:%04x\n",
		       ap->id, dev->devno, id[49], id[82], id[83],
		       id[84], id[85], id[86], id[87], id[88]);

	/* initialize to-be-configured parameters */
	dev->flags &= ~ATA_DFLAG_CFG_MASK;
	dev->max_sectors = 0;
	dev->cdb_len = 0;
	dev->n_sectors = 0;
	dev->cylinders = 0;
	dev->heads = 0;
	dev->sectors = 0;

	/*
	 * common ATA, ATAPI feature tests
	 */

	/* find max transfer mode; for printk only */
	xfer_mask = ata_id_xfermask(id);

	ata_dump_id(id);

	/* ATA-specific feature tests */
	if (dev->class == ATA_DEV_ATA) {
		dev->n_sectors = ata_id_n_sectors(id);

		if (ata_id_has_lba(id)) {
			const char *lba_desc;

			lba_desc = "LBA";
			dev->flags |= ATA_DFLAG_LBA;
			if (ata_id_has_lba48(id)) {
				dev->flags |= ATA_DFLAG_LBA48;
				lba_desc = "LBA48";
			}

			/* print device info to dmesg */
			if (print_info)
				printk(KERN_INFO "ata%u: dev %u ATA-%d, "
				       "max %s, %Lu sectors: %s\n",
				       ap->id, dev->devno,
				       ata_id_major_version(id),
				       ata_mode_string(xfer_mask),
				       (unsigned long long)dev->n_sectors,
				       lba_desc);
		} else {
			/* CHS */

			/* Default translation */
			dev->cylinders	= id[1];
			dev->heads	= id[3];
			dev->sectors	= id[6];

			if (ata_id_current_chs_valid(id)) {
				/* Current CHS translation is valid. */
				dev->cylinders = id[54];
				dev->heads     = id[55];
				dev->sectors   = id[56];
			}

			/* print device info to dmesg */
			if (print_info)
				printk(KERN_INFO "ata%u: dev %u ATA-%d, "
				       "max %s, %Lu sectors: CHS %u/%u/%u\n",
				       ap->id, dev->devno,
				       ata_id_major_version(id),
				       ata_mode_string(xfer_mask),
				       (unsigned long long)dev->n_sectors,
				       dev->cylinders, dev->heads, dev->sectors);
		}

		if (dev->id[59] & 0x100) {
			dev->multi_count = dev->id[59] & 0xff;
			DPRINTK("ata%u: dev %u multi count %u\n",
				ap->id, dev->devno, dev->multi_count);
		}

		dev->cdb_len = 16;
	}

	/* ATAPI-specific feature tests */
	else if (dev->class == ATA_DEV_ATAPI) {
		char *cdb_intr_string = "";

		rc = atapi_cdb_len(id);
		if ((rc < 12) || (rc > ATAPI_CDB_LEN)) {
			printk(KERN_WARNING "ata%u: unsupported CDB len\n", ap->id);
			rc = -EINVAL;
			goto err_out_nosup;
		}
		dev->cdb_len = (unsigned int) rc;

		if (ata_id_cdb_intr(dev->id)) {
			dev->flags |= ATA_DFLAG_CDB_INTR;
			cdb_intr_string = ", CDB intr";
		}

		/* print device info to dmesg */
		if (print_info)
			printk(KERN_INFO "ata%u: dev %u ATAPI, max %s%s\n",
			       ap->id, dev->devno, ata_mode_string(xfer_mask),
			       cdb_intr_string);
	}

	ap->host->max_cmd_len = 0;
	for (i = 0; i < ATA_MAX_DEVICES; i++)
		ap->host->max_cmd_len = max_t(unsigned int,
					      ap->host->max_cmd_len,
					      ap->device[i].cdb_len);

	/* limit bridge transfers to udma5, 200 sectors */
	if (ata_dev_knobble(ap, dev)) {
		if (print_info)
			printk(KERN_INFO "ata%u(%u): applying bridge limits\n",
			       ap->id, dev->devno);
		dev->udma_mask &= ATA_UDMA5;
		dev->max_sectors = ATA_MAX_SECTORS;
	}

	if (ap->ops->dev_config)
		ap->ops->dev_config(ap, dev);

	DPRINTK("EXIT, drv_stat = 0x%x\n", ata_chk_status(ap));
	return 0;

err_out_nosup:
	DPRINTK("EXIT, err\n");
	return rc;
}

/**
 *	ata_bus_probe - Reset and probe ATA bus
 *	@ap: Bus to probe
 *
 *	Master ATA bus probing function.  Initiates a hardware-dependent
 *	bus reset, then attempts to identify any devices found on
 *	the bus.
 *
 *	LOCKING:
 *	PCI/etc. bus probe sem.
 *
 *	RETURNS:
 *	Zero on success, negative errno otherwise.
 */

static int ata_bus_probe(struct ata_port *ap)
{
	unsigned int classes[ATA_MAX_DEVICES];
	int tries[ATA_MAX_DEVICES];
	int i, rc, down_xfermask;
	struct ata_device *dev;

	ata_port_probe(ap);

	for (i = 0; i < ATA_MAX_DEVICES; i++)
		tries[i] = ATA_PROBE_MAX_TRIES;

 retry:
	down_xfermask = 0;

	/* reset and determine device classes */
	for (i = 0; i < ATA_MAX_DEVICES; i++)
		classes[i] = ATA_DEV_UNKNOWN;

	if (ap->ops->probe_reset) {
		rc = ap->ops->probe_reset(ap, classes);
		if (rc) {
			printk("ata%u: reset failed (errno=%d)\n", ap->id, rc);
			return rc;
		}
	} else {
		ap->ops->phy_reset(ap);

		if (!(ap->flags & ATA_FLAG_DISABLED))
			for (i = 0; i < ATA_MAX_DEVICES; i++)
				classes[i] = ap->device[i].class;

		ata_port_probe(ap);
	}

	for (i = 0; i < ATA_MAX_DEVICES; i++)
		if (classes[i] == ATA_DEV_UNKNOWN)
			classes[i] = ATA_DEV_NONE;

	/* read IDENTIFY page and configure devices */
	for (i = 0; i < ATA_MAX_DEVICES; i++) {
		dev = &ap->device[i];
		dev->class = classes[i];

		if (!tries[i]) {
			ata_down_xfermask_limit(ap, dev, 1);
			ata_dev_disable(ap, dev);
		}

		if (!ata_dev_enabled(dev))
			continue;

		kfree(dev->id);
		dev->id = NULL;
		rc = ata_dev_read_id(ap, dev, &dev->class, 1, &dev->id);
		if (rc)
			goto fail;

		rc = ata_dev_configure(ap, dev, 1);
		if (rc)
			goto fail;
	}

	/* configure transfer mode */
	if (ap->ops->set_mode) {
		/* FIXME: make ->set_mode handle no device case and
		 * return error code and failing device on failure as
		 * ata_set_mode() does.
		 */
		for (i = 0; i < ATA_MAX_DEVICES; i++)
			if (ata_dev_enabled(&ap->device[i])) {
				ap->ops->set_mode(ap);
				break;
			}
		rc = 0;
	} else {
		rc = ata_set_mode(ap, &dev);
		if (rc) {
			down_xfermask = 1;
			goto fail;
		}
	}

	for (i = 0; i < ATA_MAX_DEVICES; i++)
		if (ata_dev_enabled(&ap->device[i]))
			return 0;

	/* no device present, disable port */
	ata_port_disable(ap);
	ap->ops->port_disable(ap);
	return -ENODEV;

 fail:
	switch (rc) {
	case -EINVAL:
	case -ENODEV:
		tries[dev->devno] = 0;
		break;
	case -EIO:
		ata_down_sata_spd_limit(ap);
		/* fall through */
	default:
		tries[dev->devno]--;
		if (down_xfermask &&
		    ata_down_xfermask_limit(ap, dev, tries[dev->devno] == 1))
			tries[dev->devno] = 0;
	}

	goto retry;
}

/**
 *	ata_port_probe - Mark port as enabled
 *	@ap: Port for which we indicate enablement
 *
 *	Modify @ap data structure such that the system
 *	thinks that the entire port is enabled.
 *
 *	LOCKING: host_set lock, or some other form of
 *	serialization.
 */

void ata_port_probe(struct ata_port *ap)
{
	ap->flags &= ~ATA_FLAG_DISABLED;
}

/**
 *	sata_print_link_status - Print SATA link status
 *	@ap: SATA port to printk link status about
 *
 *	This function prints link speed and status of a SATA link.
 *
 *	LOCKING:
 *	None.
 */
static void sata_print_link_status(struct ata_port *ap)
{
	u32 sstatus, tmp;

	if (!ap->ops->scr_read)
		return;

	sstatus = scr_read(ap, SCR_STATUS);

	if (sata_dev_present(ap)) {
		tmp = (sstatus >> 4) & 0xf;
		printk(KERN_INFO "ata%u: SATA link up %s (SStatus %X)\n",
		       ap->id, sata_spd_string(tmp), sstatus);
	} else {
		printk(KERN_INFO "ata%u: SATA link down (SStatus %X)\n",
		       ap->id, sstatus);
	}
}

/**
 *	__sata_phy_reset - Wake/reset a low-level SATA PHY
 *	@ap: SATA port associated with target SATA PHY.
 *
 *	This function issues commands to standard SATA Sxxx
 *	PHY registers, to wake up the phy (and device), and
 *	clear any reset condition.
 *
 *	LOCKING:
 *	PCI/etc. bus probe sem.
 *
 */
void __sata_phy_reset(struct ata_port *ap)
{
	u32 sstatus;
	unsigned long timeout = jiffies + (HZ * 5);

	if (ap->flags & ATA_FLAG_SATA_RESET) {
		/* issue phy wake/reset */
		scr_write_flush(ap, SCR_CONTROL, 0x301);
		/* Couldn't find anything in SATA I/II specs, but
		 * AHCI-1.1 10.4.2 says at least 1 ms. */
		mdelay(1);
	}
	scr_write_flush(ap, SCR_CONTROL, 0x300); /* phy wake/clear reset */

	/* wait for phy to become ready, if necessary */
	do {
		msleep(200);
		sstatus = scr_read(ap, SCR_STATUS);
		if ((sstatus & 0xf) != 1)
			break;
	} while (time_before(jiffies, timeout));

	/* print link status */
	sata_print_link_status(ap);

	/* TODO: phy layer with polling, timeouts, etc. */
	if (sata_dev_present(ap))
		ata_port_probe(ap);
	else
		ata_port_disable(ap);

	if (ap->flags & ATA_FLAG_DISABLED)
		return;

	if (ata_busy_sleep(ap, ATA_TMOUT_BOOT_QUICK, ATA_TMOUT_BOOT)) {
		ata_port_disable(ap);
		return;
	}

	ap->cbl = ATA_CBL_SATA;
}

/**
 *	sata_phy_reset - Reset SATA bus.
 *	@ap: SATA port associated with target SATA PHY.
 *
 *	This function resets the SATA bus, and then probes
 *	the bus for devices.
 *
 *	LOCKING:
 *	PCI/etc. bus probe sem.
 *
 */
void sata_phy_reset(struct ata_port *ap)
{
	__sata_phy_reset(ap);
	if (ap->flags & ATA_FLAG_DISABLED)
		return;
	ata_bus_reset(ap);
}

/**
 *	ata_dev_pair		-	return other device on cable
 *	@ap: port
 *	@adev: device
 *
 *	Obtain the other device on the same cable, or if none is
 *	present NULL is returned
 */

struct ata_device *ata_dev_pair(struct ata_port *ap, struct ata_device *adev)
{
	struct ata_device *pair = &ap->device[1 - adev->devno];
	if (!ata_dev_enabled(pair))
		return NULL;
	return pair;
}

/**
 *	ata_port_disable - Disable port.
 *	@ap: Port to be disabled.
 *
 *	Modify @ap data structure such that the system
 *	thinks that the entire port is disabled, and should
 *	never attempt to probe or communicate with devices
 *	on this port.
 *
 *	LOCKING: host_set lock, or some other form of
 *	serialization.
 */

void ata_port_disable(struct ata_port *ap)
{
	ap->device[0].class = ATA_DEV_NONE;
	ap->device[1].class = ATA_DEV_NONE;
	ap->flags |= ATA_FLAG_DISABLED;
}

/**
 *	ata_down_sata_spd_limit - adjust SATA spd limit downward
 *	@ap: Port to adjust SATA spd limit for
 *
 *	Adjust SATA spd limit of @ap downward.  Note that this
 *	function only adjusts the limit.  The change must be applied
 *	using ata_set_sata_spd().
 *
 *	LOCKING:
 *	Inherited from caller.
 *
 *	RETURNS:
 *	0 on success, negative errno on failure
 */
int ata_down_sata_spd_limit(struct ata_port *ap)
{
	u32 spd, mask;
	int highbit;

	if (ap->cbl != ATA_CBL_SATA || !ap->ops->scr_read)
		return -EOPNOTSUPP;

	mask = ap->sata_spd_limit;
	if (mask <= 1)
		return -EINVAL;
	highbit = fls(mask) - 1;
	mask &= ~(1 << highbit);

	spd = (scr_read(ap, SCR_STATUS) >> 4) & 0xf;
	if (spd <= 1)
		return -EINVAL;
	spd--;
	mask &= (1 << spd) - 1;
	if (!mask)
		return -EINVAL;

	ap->sata_spd_limit = mask;

	printk(KERN_WARNING "ata%u: limiting SATA link speed to %s\n",
	       ap->id, sata_spd_string(fls(mask)));

	return 0;
}

static int __ata_set_sata_spd_needed(struct ata_port *ap, u32 *scontrol)
{
	u32 spd, limit;

	if (ap->sata_spd_limit == UINT_MAX)
		limit = 0;
	else
		limit = fls(ap->sata_spd_limit);

	spd = (*scontrol >> 4) & 0xf;
	*scontrol = (*scontrol & ~0xf0) | ((limit & 0xf) << 4);

	return spd != limit;
}

/**
 *	ata_set_sata_spd_needed - is SATA spd configuration needed
 *	@ap: Port in question
 *
 *	Test whether the spd limit in SControl matches
 *	@ap->sata_spd_limit.  This function is used to determine
 *	whether hardreset is necessary to apply SATA spd
 *	configuration.
 *
 *	LOCKING:
 *	Inherited from caller.
 *
 *	RETURNS:
 *	1 if SATA spd configuration is needed, 0 otherwise.
 */
int ata_set_sata_spd_needed(struct ata_port *ap)
{
	u32 scontrol;

	if (ap->cbl != ATA_CBL_SATA || !ap->ops->scr_read)
		return 0;

	scontrol = scr_read(ap, SCR_CONTROL);

	return __ata_set_sata_spd_needed(ap, &scontrol);
}

/**
 *	ata_set_sata_spd - set SATA spd according to spd limit
 *	@ap: Port to set SATA spd for
 *
 *	Set SATA spd of @ap according to sata_spd_limit.
 *
 *	LOCKING:
 *	Inherited from caller.
 *
 *	RETURNS:
 *	0 if spd doesn't need to be changed, 1 if spd has been
 *	changed.  -EOPNOTSUPP if SCR registers are inaccessible.
 */
static int ata_set_sata_spd(struct ata_port *ap)
{
	u32 scontrol;

	if (ap->cbl != ATA_CBL_SATA || !ap->ops->scr_read)
		return -EOPNOTSUPP;

	scontrol = scr_read(ap, SCR_CONTROL);
	if (!__ata_set_sata_spd_needed(ap, &scontrol))
		return 0;

	scr_write(ap, SCR_CONTROL, scontrol);
	return 1;
}

/*
 * This mode timing computation functionality is ported over from
 * drivers/ide/ide-timing.h and was originally written by Vojtech Pavlik
 */
/*
 * PIO 0-5, MWDMA 0-2 and UDMA 0-6 timings (in nanoseconds).
 * These were taken from ATA/ATAPI-6 standard, rev 0a, except
 * for PIO 5, which is a nonstandard extension and UDMA6, which
 * is currently supported only by Maxtor drives.
 */

static const struct ata_timing ata_timing[] = {

	{ XFER_UDMA_6,     0,   0,   0,   0,   0,   0,   0,  15 },
	{ XFER_UDMA_5,     0,   0,   0,   0,   0,   0,   0,  20 },
	{ XFER_UDMA_4,     0,   0,   0,   0,   0,   0,   0,  30 },
	{ XFER_UDMA_3,     0,   0,   0,   0,   0,   0,   0,  45 },

	{ XFER_UDMA_2,     0,   0,   0,   0,   0,   0,   0,  60 },
	{ XFER_UDMA_1,     0,   0,   0,   0,   0,   0,   0,  80 },
	{ XFER_UDMA_0,     0,   0,   0,   0,   0,   0,   0, 120 },

/*	{ XFER_UDMA_SLOW,  0,   0,   0,   0,   0,   0,   0, 150 }, */

	{ XFER_MW_DMA_2,  25,   0,   0,   0,  70,  25, 120,   0 },
	{ XFER_MW_DMA_1,  45,   0,   0,   0,  80,  50, 150,   0 },
	{ XFER_MW_DMA_0,  60,   0,   0,   0, 215, 215, 480,   0 },

	{ XFER_SW_DMA_2,  60,   0,   0,   0, 120, 120, 240,   0 },
	{ XFER_SW_DMA_1,  90,   0,   0,   0, 240, 240, 480,   0 },
	{ XFER_SW_DMA_0, 120,   0,   0,   0, 480, 480, 960,   0 },

/*	{ XFER_PIO_5,     20,  50,  30, 100,  50,  30, 100,   0 }, */
	{ XFER_PIO_4,     25,  70,  25, 120,  70,  25, 120,   0 },
	{ XFER_PIO_3,     30,  80,  70, 180,  80,  70, 180,   0 },

	{ XFER_PIO_2,     30, 290,  40, 330, 100,  90, 240,   0 },
	{ XFER_PIO_1,     50, 290,  93, 383, 125, 100, 383,   0 },
	{ XFER_PIO_0,     70, 290, 240, 600, 165, 150, 600,   0 },

/*	{ XFER_PIO_SLOW, 120, 290, 240, 960, 290, 240, 960,   0 }, */

	{ 0xFF }
};

#define ENOUGH(v,unit)		(((v)-1)/(unit)+1)
#define EZ(v,unit)		((v)?ENOUGH(v,unit):0)

static void ata_timing_quantize(const struct ata_timing *t, struct ata_timing *q, int T, int UT)
{
	q->setup   = EZ(t->setup   * 1000,  T);
	q->act8b   = EZ(t->act8b   * 1000,  T);
	q->rec8b   = EZ(t->rec8b   * 1000,  T);
	q->cyc8b   = EZ(t->cyc8b   * 1000,  T);
	q->active  = EZ(t->active  * 1000,  T);
	q->recover = EZ(t->recover * 1000,  T);
	q->cycle   = EZ(t->cycle   * 1000,  T);
	q->udma    = EZ(t->udma    * 1000, UT);
}

void ata_timing_merge(const struct ata_timing *a, const struct ata_timing *b,
		      struct ata_timing *m, unsigned int what)
{
	if (what & ATA_TIMING_SETUP  ) m->setup   = max(a->setup,   b->setup);
	if (what & ATA_TIMING_ACT8B  ) m->act8b   = max(a->act8b,   b->act8b);
	if (what & ATA_TIMING_REC8B  ) m->rec8b   = max(a->rec8b,   b->rec8b);
	if (what & ATA_TIMING_CYC8B  ) m->cyc8b   = max(a->cyc8b,   b->cyc8b);
	if (what & ATA_TIMING_ACTIVE ) m->active  = max(a->active,  b->active);
	if (what & ATA_TIMING_RECOVER) m->recover = max(a->recover, b->recover);
	if (what & ATA_TIMING_CYCLE  ) m->cycle   = max(a->cycle,   b->cycle);
	if (what & ATA_TIMING_UDMA   ) m->udma    = max(a->udma,    b->udma);
}

static const struct ata_timing* ata_timing_find_mode(unsigned short speed)
{
	const struct ata_timing *t;

	for (t = ata_timing; t->mode != speed; t++)
		if (t->mode == 0xFF)
			return NULL;
	return t;
}

int ata_timing_compute(struct ata_device *adev, unsigned short speed,
		       struct ata_timing *t, int T, int UT)
{
	const struct ata_timing *s;
	struct ata_timing p;

	/*
	 * Find the mode.
	 */

	if (!(s = ata_timing_find_mode(speed)))
		return -EINVAL;

	memcpy(t, s, sizeof(*s));

	/*
	 * If the drive is an EIDE drive, it can tell us it needs extended
	 * PIO/MW_DMA cycle timing.
	 */

	if (adev->id[ATA_ID_FIELD_VALID] & 2) {	/* EIDE drive */
		memset(&p, 0, sizeof(p));
		if(speed >= XFER_PIO_0 && speed <= XFER_SW_DMA_0) {
			if (speed <= XFER_PIO_2) p.cycle = p.cyc8b = adev->id[ATA_ID_EIDE_PIO];
					    else p.cycle = p.cyc8b = adev->id[ATA_ID_EIDE_PIO_IORDY];
		} else if(speed >= XFER_MW_DMA_0 && speed <= XFER_MW_DMA_2) {
			p.cycle = adev->id[ATA_ID_EIDE_DMA_MIN];
		}
		ata_timing_merge(&p, t, t, ATA_TIMING_CYCLE | ATA_TIMING_CYC8B);
	}

	/*
	 * Convert the timing to bus clock counts.
	 */

	ata_timing_quantize(t, t, T, UT);

	/*
	 * Even in DMA/UDMA modes we still use PIO access for IDENTIFY,
	 * S.M.A.R.T * and some other commands. We have to ensure that the
	 * DMA cycle timing is slower/equal than the fastest PIO timing.
	 */

	if (speed > XFER_PIO_4) {
		ata_timing_compute(adev, adev->pio_mode, &p, T, UT);
		ata_timing_merge(&p, t, t, ATA_TIMING_ALL);
	}

	/*
	 * Lengthen active & recovery time so that cycle time is correct.
	 */

	if (t->act8b + t->rec8b < t->cyc8b) {
		t->act8b += (t->cyc8b - (t->act8b + t->rec8b)) / 2;
		t->rec8b = t->cyc8b - t->act8b;
	}

	if (t->active + t->recover < t->cycle) {
		t->active += (t->cycle - (t->active + t->recover)) / 2;
		t->recover = t->cycle - t->active;
	}

	return 0;
}

/**
 *	ata_down_xfermask_limit - adjust dev xfer masks downward
 *	@ap: Port associated with device @dev
 *	@dev: Device to adjust xfer masks
 *	@force_pio0: Force PIO0
 *
 *	Adjust xfer masks of @dev downward.  Note that this function
 *	does not apply the change.  Invoking ata_set_mode() afterwards
 *	will apply the limit.
 *
 *	LOCKING:
 *	Inherited from caller.
 *
 *	RETURNS:
 *	0 on success, negative errno on failure
 */
int ata_down_xfermask_limit(struct ata_port *ap, struct ata_device *dev,
			    int force_pio0)
{
	unsigned long xfer_mask;
	int highbit;

	xfer_mask = ata_pack_xfermask(dev->pio_mask, dev->mwdma_mask,
				      dev->udma_mask);

	if (!xfer_mask)
		goto fail;
	/* don't gear down to MWDMA from UDMA, go directly to PIO */
	if (xfer_mask & ATA_MASK_UDMA)
		xfer_mask &= ~ATA_MASK_MWDMA;

	highbit = fls(xfer_mask) - 1;
	xfer_mask &= ~(1 << highbit);
	if (force_pio0)
		xfer_mask &= 1 << ATA_SHIFT_PIO;
	if (!xfer_mask)
		goto fail;

	ata_unpack_xfermask(xfer_mask, &dev->pio_mask, &dev->mwdma_mask,
			    &dev->udma_mask);

	printk(KERN_WARNING "ata%u: dev %u limiting speed to %s\n",
	       ap->id, dev->devno, ata_mode_string(xfer_mask));

	return 0;

 fail:
	return -EINVAL;
}

static int ata_dev_set_mode(struct ata_port *ap, struct ata_device *dev)
{
	unsigned int err_mask;
	int rc;

	dev->flags &= ~ATA_DFLAG_PIO;
	if (dev->xfer_shift == ATA_SHIFT_PIO)
		dev->flags |= ATA_DFLAG_PIO;

	err_mask = ata_dev_set_xfermode(ap, dev);
	if (err_mask) {
		printk(KERN_ERR
		       "ata%u: failed to set xfermode (err_mask=0x%x)\n",
		       ap->id, err_mask);
		return -EIO;
	}

	rc = ata_dev_revalidate(ap, dev, 0);
	if (rc)
		return rc;

	DPRINTK("xfer_shift=%u, xfer_mode=0x%x\n",
		dev->xfer_shift, (int)dev->xfer_mode);

	printk(KERN_INFO "ata%u: dev %u configured for %s\n",
	       ap->id, dev->devno,
	       ata_mode_string(ata_xfer_mode2mask(dev->xfer_mode)));
	return 0;
}

/**
 *	ata_set_mode - Program timings and issue SET FEATURES - XFER
 *	@ap: port on which timings will be programmed
 *	@r_failed_dev: out paramter for failed device
 *
 *	Set ATA device disk transfer mode (PIO3, UDMA6, etc.).  If
 *	ata_set_mode() fails, pointer to the failing device is
 *	returned in @r_failed_dev.
 *
 *	LOCKING:
 *	PCI/etc. bus probe sem.
 *
 *	RETURNS:
 *	0 on success, negative errno otherwise
 */
int ata_set_mode(struct ata_port *ap, struct ata_device **r_failed_dev)
{
	struct ata_device *dev;
	int i, rc = 0, used_dma = 0, found = 0;

	/* step 1: calculate xfer_mask */
	for (i = 0; i < ATA_MAX_DEVICES; i++) {
		unsigned int pio_mask, dma_mask;

		dev = &ap->device[i];

		if (!ata_dev_enabled(dev))
			continue;

		ata_dev_xfermask(ap, dev);

		pio_mask = ata_pack_xfermask(dev->pio_mask, 0, 0);
		dma_mask = ata_pack_xfermask(0, dev->mwdma_mask, dev->udma_mask);
		dev->pio_mode = ata_xfer_mask2mode(pio_mask);
		dev->dma_mode = ata_xfer_mask2mode(dma_mask);

		found = 1;
		if (dev->dma_mode)
			used_dma = 1;
	}
	if (!found)
		goto out;

	/* step 2: always set host PIO timings */
	for (i = 0; i < ATA_MAX_DEVICES; i++) {
		dev = &ap->device[i];
		if (!ata_dev_enabled(dev))
			continue;

		if (!dev->pio_mode) {
			printk(KERN_WARNING "ata%u: dev %u no PIO support\n",
			       ap->id, dev->devno);
			rc = -EINVAL;
			goto out;
		}

		dev->xfer_mode = dev->pio_mode;
		dev->xfer_shift = ATA_SHIFT_PIO;
		if (ap->ops->set_piomode)
			ap->ops->set_piomode(ap, dev);
	}

	/* step 3: set host DMA timings */
	for (i = 0; i < ATA_MAX_DEVICES; i++) {
		dev = &ap->device[i];

		if (!ata_dev_enabled(dev) || !dev->dma_mode)
			continue;

		dev->xfer_mode = dev->dma_mode;
		dev->xfer_shift = ata_xfer_mode2shift(dev->dma_mode);
		if (ap->ops->set_dmamode)
			ap->ops->set_dmamode(ap, dev);
	}

	/* step 4: update devices' xfer mode */
	for (i = 0; i < ATA_MAX_DEVICES; i++) {
		dev = &ap->device[i];

		if (!ata_dev_enabled(dev))
			continue;

		rc = ata_dev_set_mode(ap, dev);
		if (rc)
			goto out;
	}

	/* Record simplex status. If we selected DMA then the other
	 * host channels are not permitted to do so.
	 */
	if (used_dma && (ap->host_set->flags & ATA_HOST_SIMPLEX))
		ap->host_set->simplex_claimed = 1;

	/* step5: chip specific finalisation */
	if (ap->ops->post_set_mode)
		ap->ops->post_set_mode(ap);

 out:
	if (rc)
		*r_failed_dev = dev;
	return rc;
}

/**
 *	ata_tf_to_host - issue ATA taskfile to host controller
 *	@ap: port to which command is being issued
 *	@tf: ATA taskfile register set
 *
 *	Issues ATA taskfile register set to ATA host controller,
 *	with proper synchronization with interrupt handler and
 *	other threads.
 *
 *	LOCKING:
 *	spin_lock_irqsave(host_set lock)
 */

static inline void ata_tf_to_host(struct ata_port *ap,
				  const struct ata_taskfile *tf)
{
	ap->ops->tf_load(ap, tf);
	ap->ops->exec_command(ap, tf);
}

/**
 *	ata_busy_sleep - sleep until BSY clears, or timeout
 *	@ap: port containing status register to be polled
 *	@tmout_pat: impatience timeout
 *	@tmout: overall timeout
 *
 *	Sleep until ATA Status register bit BSY clears,
 *	or a timeout occurs.
 *
 *	LOCKING: None.
 */

unsigned int ata_busy_sleep (struct ata_port *ap,
			     unsigned long tmout_pat, unsigned long tmout)
{
	unsigned long timer_start, timeout;
	u8 status;

	status = ata_busy_wait(ap, ATA_BUSY, 300);
	timer_start = jiffies;
	timeout = timer_start + tmout_pat;
	while ((status & ATA_BUSY) && (time_before(jiffies, timeout))) {
		msleep(50);
		status = ata_busy_wait(ap, ATA_BUSY, 3);
	}

	if (status & ATA_BUSY)
		printk(KERN_WARNING "ata%u is slow to respond, "
		       "please be patient\n", ap->id);

	timeout = timer_start + tmout;
	while ((status & ATA_BUSY) && (time_before(jiffies, timeout))) {
		msleep(50);
		status = ata_chk_status(ap);
	}

	if (status & ATA_BUSY) {
		printk(KERN_ERR "ata%u failed to respond (%lu secs)\n",
		       ap->id, tmout / HZ);
		return 1;
	}

	return 0;
}

static void ata_bus_post_reset(struct ata_port *ap, unsigned int devmask)
{
	struct ata_ioports *ioaddr = &ap->ioaddr;
	unsigned int dev0 = devmask & (1 << 0);
	unsigned int dev1 = devmask & (1 << 1);
	unsigned long timeout;

	/* if device 0 was found in ata_devchk, wait for its
	 * BSY bit to clear
	 */
	if (dev0)
		ata_busy_sleep(ap, ATA_TMOUT_BOOT_QUICK, ATA_TMOUT_BOOT);

	/* if device 1 was found in ata_devchk, wait for
	 * register access, then wait for BSY to clear
	 */
	timeout = jiffies + ATA_TMOUT_BOOT;
	while (dev1) {
		u8 nsect, lbal;

		ap->ops->dev_select(ap, 1);
		if (ap->flags & ATA_FLAG_MMIO) {
			nsect = readb((void __iomem *) ioaddr->nsect_addr);
			lbal = readb((void __iomem *) ioaddr->lbal_addr);
		} else {
			nsect = inb(ioaddr->nsect_addr);
			lbal = inb(ioaddr->lbal_addr);
		}
		if ((nsect == 1) && (lbal == 1))
			break;
		if (time_after(jiffies, timeout)) {
			dev1 = 0;
			break;
		}
		msleep(50);	/* give drive a breather */
	}
	if (dev1)
		ata_busy_sleep(ap, ATA_TMOUT_BOOT_QUICK, ATA_TMOUT_BOOT);

	/* is all this really necessary? */
	ap->ops->dev_select(ap, 0);
	if (dev1)
		ap->ops->dev_select(ap, 1);
	if (dev0)
		ap->ops->dev_select(ap, 0);
}

static unsigned int ata_bus_softreset(struct ata_port *ap,
				      unsigned int devmask)
{
	struct ata_ioports *ioaddr = &ap->ioaddr;

	DPRINTK("ata%u: bus reset via SRST\n", ap->id);

	/* software reset.  causes dev0 to be selected */
	if (ap->flags & ATA_FLAG_MMIO) {
		writeb(ap->ctl, (void __iomem *) ioaddr->ctl_addr);
		udelay(20);	/* FIXME: flush */
		writeb(ap->ctl | ATA_SRST, (void __iomem *) ioaddr->ctl_addr);
		udelay(20);	/* FIXME: flush */
		writeb(ap->ctl, (void __iomem *) ioaddr->ctl_addr);
	} else {
		outb(ap->ctl, ioaddr->ctl_addr);
		udelay(10);
		outb(ap->ctl | ATA_SRST, ioaddr->ctl_addr);
		udelay(10);
		outb(ap->ctl, ioaddr->ctl_addr);
	}

	/* spec mandates ">= 2ms" before checking status.
	 * We wait 150ms, because that was the magic delay used for
	 * ATAPI devices in Hale Landis's ATADRVR, for the period of time
	 * between when the ATA command register is written, and then
	 * status is checked.  Because waiting for "a while" before
	 * checking status is fine, post SRST, we perform this magic
	 * delay here as well.
	 *
	 * Old drivers/ide uses the 2mS rule and then waits for ready
	 */
	msleep(150);

	/* Before we perform post reset processing we want to see if
	 * the bus shows 0xFF because the odd clown forgets the D7
	 * pulldown resistor.
	 */
	if (ata_check_status(ap) == 0xFF)
		return AC_ERR_OTHER;

	ata_bus_post_reset(ap, devmask);

	return 0;
}

/**
 *	ata_bus_reset - reset host port and associated ATA channel
 *	@ap: port to reset
 *
 *	This is typically the first time we actually start issuing
 *	commands to the ATA channel.  We wait for BSY to clear, then
 *	issue EXECUTE DEVICE DIAGNOSTIC command, polling for its
 *	result.  Determine what devices, if any, are on the channel
 *	by looking at the device 0/1 error register.  Look at the signature
 *	stored in each device's taskfile registers, to determine if
 *	the device is ATA or ATAPI.
 *
 *	LOCKING:
 *	PCI/etc. bus probe sem.
 *	Obtains host_set lock.
 *
 *	SIDE EFFECTS:
 *	Sets ATA_FLAG_DISABLED if bus reset fails.
 */

void ata_bus_reset(struct ata_port *ap)
{
	struct ata_ioports *ioaddr = &ap->ioaddr;
	unsigned int slave_possible = ap->flags & ATA_FLAG_SLAVE_POSS;
	u8 err;
	unsigned int dev0, dev1 = 0, devmask = 0;

	DPRINTK("ENTER, host %u, port %u\n", ap->id, ap->port_no);

	/* determine if device 0/1 are present */
	if (ap->flags & ATA_FLAG_SATA_RESET)
		dev0 = 1;
	else {
		dev0 = ata_devchk(ap, 0);
		if (slave_possible)
			dev1 = ata_devchk(ap, 1);
	}

	if (dev0)
		devmask |= (1 << 0);
	if (dev1)
		devmask |= (1 << 1);

	/* select device 0 again */
	ap->ops->dev_select(ap, 0);

	/* issue bus reset */
	if (ap->flags & ATA_FLAG_SRST)
		if (ata_bus_softreset(ap, devmask))
			goto err_out;

	/*
	 * determine by signature whether we have ATA or ATAPI devices
	 */
	ap->device[0].class = ata_dev_try_classify(ap, 0, &err);
	if ((slave_possible) && (err != 0x81))
		ap->device[1].class = ata_dev_try_classify(ap, 1, &err);

	/* re-enable interrupts */
	if (ap->ioaddr.ctl_addr)	/* FIXME: hack. create a hook instead */
		ata_irq_on(ap);

	/* is double-select really necessary? */
	if (ap->device[1].class != ATA_DEV_NONE)
		ap->ops->dev_select(ap, 1);
	if (ap->device[0].class != ATA_DEV_NONE)
		ap->ops->dev_select(ap, 0);

	/* if no devices were detected, disable this port */
	if ((ap->device[0].class == ATA_DEV_NONE) &&
	    (ap->device[1].class == ATA_DEV_NONE))
		goto err_out;

	if (ap->flags & (ATA_FLAG_SATA_RESET | ATA_FLAG_SRST)) {
		/* set up device control for ATA_FLAG_SATA_RESET */
		if (ap->flags & ATA_FLAG_MMIO)
			writeb(ap->ctl, (void __iomem *) ioaddr->ctl_addr);
		else
			outb(ap->ctl, ioaddr->ctl_addr);
	}

	DPRINTK("EXIT\n");
	return;

err_out:
	printk(KERN_ERR "ata%u: disabling port\n", ap->id);
	ap->ops->port_disable(ap);

	DPRINTK("EXIT\n");
}

static int sata_phy_resume(struct ata_port *ap)
{
	unsigned long timeout = jiffies + (HZ * 5);
	u32 scontrol, sstatus;

	scontrol = scr_read(ap, SCR_CONTROL);
	scontrol = (scontrol & 0x0f0) | 0x300;
	scr_write_flush(ap, SCR_CONTROL, scontrol);

	/* Wait for phy to become ready, if necessary. */
	do {
		msleep(200);
		sstatus = scr_read(ap, SCR_STATUS);
		if ((sstatus & 0xf) != 1)
			return 0;
	} while (time_before(jiffies, timeout));

	return -1;
}

/**
 *	ata_std_probeinit - initialize probing
 *	@ap: port to be probed
 *
 *	@ap is about to be probed.  Initialize it.  This function is
 *	to be used as standard callback for ata_drive_probe_reset().
 *
 *	NOTE!!! Do not use this function as probeinit if a low level
 *	driver implements only hardreset.  Just pass NULL as probeinit
 *	in that case.  Using this function is probably okay but doing
 *	so makes reset sequence different from the original
 *	->phy_reset implementation and Jeff nervous.  :-P
 */
void ata_std_probeinit(struct ata_port *ap)
{
	if ((ap->flags & ATA_FLAG_SATA) && ap->ops->scr_read) {
		u32 spd;

		sata_phy_resume(ap);

		spd = (scr_read(ap, SCR_CONTROL) & 0xf0) >> 4;
		if (spd)
			ap->sata_spd_limit &= (1 << spd) - 1;

		if (sata_dev_present(ap))
			ata_busy_sleep(ap, ATA_TMOUT_BOOT_QUICK, ATA_TMOUT_BOOT);
	}
}

/**
 *	ata_std_softreset - reset host port via ATA SRST
 *	@ap: port to reset
 *	@verbose: fail verbosely
 *	@classes: resulting classes of attached devices
 *
 *	Reset host port using ATA SRST.  This function is to be used
 *	as standard callback for ata_drive_*_reset() functions.
 *
 *	LOCKING:
 *	Kernel thread context (may sleep)
 *
 *	RETURNS:
 *	0 on success, -errno otherwise.
 */
int ata_std_softreset(struct ata_port *ap, int verbose, unsigned int *classes)
{
	unsigned int slave_possible = ap->flags & ATA_FLAG_SLAVE_POSS;
	unsigned int devmask = 0, err_mask;
	u8 err;

	DPRINTK("ENTER\n");

	if (ap->ops->scr_read && !sata_dev_present(ap)) {
		classes[0] = ATA_DEV_NONE;
		goto out;
	}

	/* determine if device 0/1 are present */
	if (ata_devchk(ap, 0))
		devmask |= (1 << 0);
	if (slave_possible && ata_devchk(ap, 1))
		devmask |= (1 << 1);

	/* select device 0 again */
	ap->ops->dev_select(ap, 0);

	/* issue bus reset */
	DPRINTK("about to softreset, devmask=%x\n", devmask);
	err_mask = ata_bus_softreset(ap, devmask);
	if (err_mask) {
		if (verbose)
			printk(KERN_ERR "ata%u: SRST failed (err_mask=0x%x)\n",
			       ap->id, err_mask);
		else
			DPRINTK("EXIT, softreset failed (err_mask=0x%x)\n",
				err_mask);
		return -EIO;
	}

	/* determine by signature whether we have ATA or ATAPI devices */
	classes[0] = ata_dev_try_classify(ap, 0, &err);
	if (slave_possible && err != 0x81)
		classes[1] = ata_dev_try_classify(ap, 1, &err);

 out:
	DPRINTK("EXIT, classes[0]=%u [1]=%u\n", classes[0], classes[1]);
	return 0;
}

/**
 *	sata_std_hardreset - reset host port via SATA phy reset
 *	@ap: port to reset
 *	@verbose: fail verbosely
 *	@class: resulting class of attached device
 *
 *	SATA phy-reset host port using DET bits of SControl register.
 *	This function is to be used as standard callback for
 *	ata_drive_*_reset().
 *
 *	LOCKING:
 *	Kernel thread context (may sleep)
 *
 *	RETURNS:
 *	0 on success, -errno otherwise.
 */
int sata_std_hardreset(struct ata_port *ap, int verbose, unsigned int *class)
{
	u32 scontrol;

	DPRINTK("ENTER\n");

	if (ata_set_sata_spd_needed(ap)) {
		/* SATA spec says nothing about how to reconfigure
		 * spd.  To be on the safe side, turn off phy during
		 * reconfiguration.  This works for at least ICH7 AHCI
		 * and Sil3124.
		 */
		scontrol = scr_read(ap, SCR_CONTROL);
		scontrol = (scontrol & 0x0f0) | 0x302;
		scr_write_flush(ap, SCR_CONTROL, scontrol);

		ata_set_sata_spd(ap);
	}

	/* issue phy wake/reset */
	scontrol = scr_read(ap, SCR_CONTROL);
	scontrol = (scontrol & 0x0f0) | 0x301;
	scr_write_flush(ap, SCR_CONTROL, scontrol);

	/* Couldn't find anything in SATA I/II specs, but AHCI-1.1
	 * 10.4.2 says at least 1 ms.
	 */
	msleep(1);

	/* bring phy back */
	sata_phy_resume(ap);

	/* TODO: phy layer with polling, timeouts, etc. */
	if (!sata_dev_present(ap)) {
		*class = ATA_DEV_NONE;
		DPRINTK("EXIT, link offline\n");
		return 0;
	}

	if (ata_busy_sleep(ap, ATA_TMOUT_BOOT_QUICK, ATA_TMOUT_BOOT)) {
		if (verbose)
			printk(KERN_ERR "ata%u: COMRESET failed "
			       "(device not ready)\n", ap->id);
		else
			DPRINTK("EXIT, device not ready\n");
		return -EIO;
	}

	ap->ops->dev_select(ap, 0);	/* probably unnecessary */

	*class = ata_dev_try_classify(ap, 0, NULL);

	DPRINTK("EXIT, class=%u\n", *class);
	return 0;
}

/**
 *	ata_std_postreset - standard postreset callback
 *	@ap: the target ata_port
 *	@classes: classes of attached devices
 *
 *	This function is invoked after a successful reset.  Note that
 *	the device might have been reset more than once using
 *	different reset methods before postreset is invoked.
 *
 *	This function is to be used as standard callback for
 *	ata_drive_*_reset().
 *
 *	LOCKING:
 *	Kernel thread context (may sleep)
 */
void ata_std_postreset(struct ata_port *ap, unsigned int *classes)
{
	DPRINTK("ENTER\n");

	/* set cable type if it isn't already set */
	if (ap->cbl == ATA_CBL_NONE && ap->flags & ATA_FLAG_SATA)
		ap->cbl = ATA_CBL_SATA;

	/* print link status */
	if (ap->cbl == ATA_CBL_SATA)
		sata_print_link_status(ap);

	/* re-enable interrupts */
	if (ap->ioaddr.ctl_addr)	/* FIXME: hack. create a hook instead */
		ata_irq_on(ap);

	/* is double-select really necessary? */
	if (classes[0] != ATA_DEV_NONE)
		ap->ops->dev_select(ap, 1);
	if (classes[1] != ATA_DEV_NONE)
		ap->ops->dev_select(ap, 0);

	/* bail out if no device is present */
	if (classes[0] == ATA_DEV_NONE && classes[1] == ATA_DEV_NONE) {
		DPRINTK("EXIT, no device\n");
		return;
	}

	/* set up device control */
	if (ap->ioaddr.ctl_addr) {
		if (ap->flags & ATA_FLAG_MMIO)
			writeb(ap->ctl, (void __iomem *) ap->ioaddr.ctl_addr);
		else
			outb(ap->ctl, ap->ioaddr.ctl_addr);
	}

	DPRINTK("EXIT\n");
}

/**
 *	ata_std_probe_reset - standard probe reset method
 *	@ap: prot to perform probe-reset
 *	@classes: resulting classes of attached devices
 *
 *	The stock off-the-shelf ->probe_reset method.
 *
 *	LOCKING:
 *	Kernel thread context (may sleep)
 *
 *	RETURNS:
 *	0 on success, -errno otherwise.
 */
int ata_std_probe_reset(struct ata_port *ap, unsigned int *classes)
{
	ata_reset_fn_t hardreset;

	hardreset = NULL;
	if (ap->flags & ATA_FLAG_SATA && ap->ops->scr_read)
		hardreset = sata_std_hardreset;

	return ata_drive_probe_reset(ap, ata_std_probeinit,
				     ata_std_softreset, hardreset,
				     ata_std_postreset, classes);
}

int ata_do_reset(struct ata_port *ap,
		 ata_reset_fn_t reset, ata_postreset_fn_t postreset,
		 int verbose, unsigned int *classes)
{
	int i, rc;

	for (i = 0; i < ATA_MAX_DEVICES; i++)
		classes[i] = ATA_DEV_UNKNOWN;

	rc = reset(ap, verbose, classes);
	if (rc)
		return rc;

	/* If any class isn't ATA_DEV_UNKNOWN, consider classification
	 * is complete and convert all ATA_DEV_UNKNOWN to
	 * ATA_DEV_NONE.
	 */
	for (i = 0; i < ATA_MAX_DEVICES; i++)
		if (classes[i] != ATA_DEV_UNKNOWN)
			break;

	if (i < ATA_MAX_DEVICES)
		for (i = 0; i < ATA_MAX_DEVICES; i++)
			if (classes[i] == ATA_DEV_UNKNOWN)
				classes[i] = ATA_DEV_NONE;

	if (postreset)
		postreset(ap, classes);

	return 0;
}

/**
 *	ata_drive_probe_reset - Perform probe reset with given methods
 *	@ap: port to reset
 *	@probeinit: probeinit method (can be NULL)
 *	@softreset: softreset method (can be NULL)
 *	@hardreset: hardreset method (can be NULL)
 *	@postreset: postreset method (can be NULL)
 *	@classes: resulting classes of attached devices
 *
 *	Reset the specified port and classify attached devices using
 *	given methods.  This function prefers softreset but tries all
 *	possible reset sequences to reset and classify devices.  This
 *	function is intended to be used for constructing ->probe_reset
 *	callback by low level drivers.
 *
 *	Reset methods should follow the following rules.
 *
 *	- Return 0 on sucess, -errno on failure.
 *	- If classification is supported, fill classes[] with
 *	  recognized class codes.
 *	- If classification is not supported, leave classes[] alone.
 *	- If verbose is non-zero, print error message on failure;
 *	  otherwise, shut up.
 *
 *	LOCKING:
 *	Kernel thread context (may sleep)
 *
 *	RETURNS:
 *	0 on success, -EINVAL if no reset method is avaliable, -ENODEV
 *	if classification fails, and any error code from reset
 *	methods.
 */
int ata_drive_probe_reset(struct ata_port *ap, ata_probeinit_fn_t probeinit,
			  ata_reset_fn_t softreset, ata_reset_fn_t hardreset,
			  ata_postreset_fn_t postreset, unsigned int *classes)
{
	int rc = -EINVAL;

	if (probeinit)
		probeinit(ap);

	if (softreset && !ata_set_sata_spd_needed(ap)) {
		rc = ata_do_reset(ap, softreset, postreset, 0, classes);
		if (rc == 0 && classes[0] != ATA_DEV_UNKNOWN)
			goto done;
		printk(KERN_INFO "ata%u: softreset failed, will try "
		       "hardreset in 5 secs\n", ap->id);
		ssleep(5);
	}

	if (!hardreset)
		goto done;

	while (1) {
		rc = ata_do_reset(ap, hardreset, postreset, 0, classes);
		if (rc == 0) {
			if (classes[0] != ATA_DEV_UNKNOWN)
				goto done;
			break;
		}

		if (ata_down_sata_spd_limit(ap))
			goto done;

		printk(KERN_INFO "ata%u: hardreset failed, will retry "
		       "in 5 secs\n", ap->id);
		ssleep(5);
	}

	if (softreset) {
		printk(KERN_INFO "ata%u: hardreset succeeded without "
		       "classification, will retry softreset in 5 secs\n",
		       ap->id);
		ssleep(5);

		rc = ata_do_reset(ap, softreset, postreset, 0, classes);
	}

 done:
	if (rc == 0 && classes[0] == ATA_DEV_UNKNOWN)
		rc = -ENODEV;
	return rc;
}

/**
 *	ata_dev_same_device - Determine whether new ID matches configured device
 *	@ap: port on which the device to compare against resides
 *	@dev: device to compare against
 *	@new_class: class of the new device
 *	@new_id: IDENTIFY page of the new device
 *
 *	Compare @new_class and @new_id against @dev and determine
 *	whether @dev is the device indicated by @new_class and
 *	@new_id.
 *
 *	LOCKING:
 *	None.
 *
 *	RETURNS:
 *	1 if @dev matches @new_class and @new_id, 0 otherwise.
 */
static int ata_dev_same_device(struct ata_port *ap, struct ata_device *dev,
			       unsigned int new_class, const u16 *new_id)
{
	const u16 *old_id = dev->id;
	unsigned char model[2][41], serial[2][21];
	u64 new_n_sectors;

	if (dev->class != new_class) {
		printk(KERN_INFO
		       "ata%u: dev %u class mismatch %d != %d\n",
		       ap->id, dev->devno, dev->class, new_class);
		return 0;
	}

	ata_id_c_string(old_id, model[0], ATA_ID_PROD_OFS, sizeof(model[0]));
	ata_id_c_string(new_id, model[1], ATA_ID_PROD_OFS, sizeof(model[1]));
	ata_id_c_string(old_id, serial[0], ATA_ID_SERNO_OFS, sizeof(serial[0]));
	ata_id_c_string(new_id, serial[1], ATA_ID_SERNO_OFS, sizeof(serial[1]));
	new_n_sectors = ata_id_n_sectors(new_id);

	if (strcmp(model[0], model[1])) {
		printk(KERN_INFO
		       "ata%u: dev %u model number mismatch '%s' != '%s'\n",
		       ap->id, dev->devno, model[0], model[1]);
		return 0;
	}

	if (strcmp(serial[0], serial[1])) {
		printk(KERN_INFO
		       "ata%u: dev %u serial number mismatch '%s' != '%s'\n",
		       ap->id, dev->devno, serial[0], serial[1]);
		return 0;
	}

	if (dev->class == ATA_DEV_ATA && dev->n_sectors != new_n_sectors) {
		printk(KERN_INFO
		       "ata%u: dev %u n_sectors mismatch %llu != %llu\n",
		       ap->id, dev->devno, (unsigned long long)dev->n_sectors,
		       (unsigned long long)new_n_sectors);
		return 0;
	}

	return 1;
}

/**
 *	ata_dev_revalidate - Revalidate ATA device
 *	@ap: port on which the device to revalidate resides
 *	@dev: device to revalidate
 *	@post_reset: is this revalidation after reset?
 *
 *	Re-read IDENTIFY page and make sure @dev is still attached to
 *	the port.
 *
 *	LOCKING:
 *	Kernel thread context (may sleep)
 *
 *	RETURNS:
 *	0 on success, negative errno otherwise
 */
int ata_dev_revalidate(struct ata_port *ap, struct ata_device *dev,
		       int post_reset)
{
	unsigned int class = dev->class;
	u16 *id = NULL;
	int rc;

	if (!ata_dev_enabled(dev)) {
		rc = -ENODEV;
		goto fail;
	}

	/* allocate & read ID data */
	rc = ata_dev_read_id(ap, dev, &class, post_reset, &id);
	if (rc)
		goto fail;

	/* is the device still there? */
	if (!ata_dev_same_device(ap, dev, class, id)) {
		rc = -ENODEV;
		goto fail;
	}

	kfree(dev->id);
	dev->id = id;

	/* configure device according to the new ID */
	rc = ata_dev_configure(ap, dev, 0);
	if (rc == 0)
		return 0;

 fail:
	printk(KERN_ERR "ata%u: dev %u revalidation failed (errno=%d)\n",
	       ap->id, dev->devno, rc);
	kfree(id);
	return rc;
}

static const char * const ata_dma_blacklist [] = {
	"WDC AC11000H", NULL,
	"WDC AC22100H", NULL,
	"WDC AC32500H", NULL,
	"WDC AC33100H", NULL,
	"WDC AC31600H", NULL,
	"WDC AC32100H", "24.09P07",
	"WDC AC23200L", "21.10N21",
	"Compaq CRD-8241B",  NULL,
	"CRD-8400B", NULL,
	"CRD-8480B", NULL,
	"CRD-8482B", NULL,
 	"CRD-84", NULL,
	"SanDisk SDP3B", NULL,
	"SanDisk SDP3B-64", NULL,
	"SANYO CD-ROM CRD", NULL,
	"HITACHI CDR-8", NULL,
	"HITACHI CDR-8335", NULL,
	"HITACHI CDR-8435", NULL,
	"Toshiba CD-ROM XM-6202B", NULL,
	"TOSHIBA CD-ROM XM-1702BC", NULL,
	"CD-532E-A", NULL,
	"E-IDE CD-ROM CR-840", NULL,
	"CD-ROM Drive/F5A", NULL,
	"WPI CDD-820", NULL,
	"SAMSUNG CD-ROM SC-148C", NULL,
	"SAMSUNG CD-ROM SC", NULL,
	"SanDisk SDP3B-64", NULL,
	"ATAPI CD-ROM DRIVE 40X MAXIMUM",NULL,
	"_NEC DV5800A", NULL,
	"SAMSUNG CD-ROM SN-124", "N001"
};

static int ata_strim(char *s, size_t len)
{
	len = strnlen(s, len);

	/* ATAPI specifies that empty space is blank-filled; remove blanks */
	while ((len > 0) && (s[len - 1] == ' ')) {
		len--;
		s[len] = 0;
	}
	return len;
}

static int ata_dma_blacklisted(const struct ata_device *dev)
{
	unsigned char model_num[40];
	unsigned char model_rev[16];
	unsigned int nlen, rlen;
	int i;

	ata_id_string(dev->id, model_num, ATA_ID_PROD_OFS,
			  sizeof(model_num));
	ata_id_string(dev->id, model_rev, ATA_ID_FW_REV_OFS,
			  sizeof(model_rev));
	nlen = ata_strim(model_num, sizeof(model_num));
	rlen = ata_strim(model_rev, sizeof(model_rev));

	for (i = 0; i < ARRAY_SIZE(ata_dma_blacklist); i += 2) {
		if (!strncmp(ata_dma_blacklist[i], model_num, nlen)) {
			if (ata_dma_blacklist[i+1] == NULL)
				return 1;
			if (!strncmp(ata_dma_blacklist[i], model_rev, rlen))
				return 1;
		}
	}
	return 0;
}

/**
 *	ata_dev_xfermask - Compute supported xfermask of the given device
 *	@ap: Port on which the device to compute xfermask for resides
 *	@dev: Device to compute xfermask for
 *
 *	Compute supported xfermask of @dev and store it in
 *	dev->*_mask.  This function is responsible for applying all
 *	known limits including host controller limits, device
 *	blacklist, etc...
 *
 *	FIXME: The current implementation limits all transfer modes to
 *	the fastest of the lowested device on the port.  This is not
 *	required on most controllers.
 *
 *	LOCKING:
 *	None.
 */
static void ata_dev_xfermask(struct ata_port *ap, struct ata_device *dev)
{
	struct ata_host_set *hs = ap->host_set;
	unsigned long xfer_mask;
	int i;

	xfer_mask = ata_pack_xfermask(ap->pio_mask,
				      ap->mwdma_mask, ap->udma_mask);

	/* Apply cable rule here.  Don't apply it early because when
	 * we handle hot plug the cable type can itself change.
	 */
	if (ap->cbl == ATA_CBL_PATA40)
		xfer_mask &= ~(0xF8 << ATA_SHIFT_UDMA);

	/* FIXME: Use port-wide xfermask for now */
	for (i = 0; i < ATA_MAX_DEVICES; i++) {
		struct ata_device *d = &ap->device[i];

		if (ata_dev_absent(d))
			continue;

		if (ata_dev_disabled(d)) {
			/* to avoid violating device selection timing */
			xfer_mask &= ata_pack_xfermask(d->pio_mask,
						       UINT_MAX, UINT_MAX);
			continue;
		}

		xfer_mask &= ata_pack_xfermask(d->pio_mask,
					       d->mwdma_mask, d->udma_mask);
		xfer_mask &= ata_id_xfermask(d->id);
		if (ata_dma_blacklisted(d))
			xfer_mask &= ~(ATA_MASK_MWDMA | ATA_MASK_UDMA);
	}

	if (ata_dma_blacklisted(dev))
		printk(KERN_WARNING "ata%u: dev %u is on DMA blacklist, "
		       "disabling DMA\n", ap->id, dev->devno);

	if (hs->flags & ATA_HOST_SIMPLEX) {
		if (hs->simplex_claimed)
			xfer_mask &= ~(ATA_MASK_MWDMA | ATA_MASK_UDMA);
	}

	if (ap->ops->mode_filter)
		xfer_mask = ap->ops->mode_filter(ap, dev, xfer_mask);

	ata_unpack_xfermask(xfer_mask, &dev->pio_mask,
			    &dev->mwdma_mask, &dev->udma_mask);
}

/**
 *	ata_dev_set_xfermode - Issue SET FEATURES - XFER MODE command
 *	@ap: Port associated with device @dev
 *	@dev: Device to which command will be sent
 *
 *	Issue SET FEATURES - XFER MODE command to device @dev
 *	on port @ap.
 *
 *	LOCKING:
 *	PCI/etc. bus probe sem.
 *
 *	RETURNS:
 *	0 on success, AC_ERR_* mask otherwise.
 */

static unsigned int ata_dev_set_xfermode(struct ata_port *ap,
					 struct ata_device *dev)
{
	struct ata_taskfile tf;
	unsigned int err_mask;

	/* set up set-features taskfile */
	DPRINTK("set features - xfer mode\n");

	ata_tf_init(ap, &tf, dev->devno);
	tf.command = ATA_CMD_SET_FEATURES;
	tf.feature = SETFEATURES_XFER;
	tf.flags |= ATA_TFLAG_ISADDR | ATA_TFLAG_DEVICE;
	tf.protocol = ATA_PROT_NODATA;
	tf.nsect = dev->xfer_mode;

	err_mask = ata_exec_internal(ap, dev, &tf, NULL, DMA_NONE, NULL, 0);

	DPRINTK("EXIT, err_mask=%x\n", err_mask);
	return err_mask;
}

/**
 *	ata_dev_init_params - Issue INIT DEV PARAMS command
 *	@ap: Port associated with device @dev
 *	@dev: Device to which command will be sent
 *
 *	LOCKING:
 *	Kernel thread context (may sleep)
 *
 *	RETURNS:
 *	0 on success, AC_ERR_* mask otherwise.
 */

static unsigned int ata_dev_init_params(struct ata_port *ap,
					struct ata_device *dev,
					u16 heads,
					u16 sectors)
{
	struct ata_taskfile tf;
	unsigned int err_mask;

	/* Number of sectors per track 1-255. Number of heads 1-16 */
	if (sectors < 1 || sectors > 255 || heads < 1 || heads > 16)
		return AC_ERR_INVALID;

	/* set up init dev params taskfile */
	DPRINTK("init dev params \n");

	ata_tf_init(ap, &tf, dev->devno);
	tf.command = ATA_CMD_INIT_DEV_PARAMS;
	tf.flags |= ATA_TFLAG_ISADDR | ATA_TFLAG_DEVICE;
	tf.protocol = ATA_PROT_NODATA;
	tf.nsect = sectors;
	tf.device |= (heads - 1) & 0x0f; /* max head = num. of heads - 1 */

	err_mask = ata_exec_internal(ap, dev, &tf, NULL, DMA_NONE, NULL, 0);

	DPRINTK("EXIT, err_mask=%x\n", err_mask);
	return err_mask;
}

/**
 *	ata_sg_clean - Unmap DMA memory associated with command
 *	@qc: Command containing DMA memory to be released
 *
 *	Unmap all mapped DMA memory associated with this command.
 *
 *	LOCKING:
 *	spin_lock_irqsave(host_set lock)
 */

static void ata_sg_clean(struct ata_queued_cmd *qc)
{
	struct ata_port *ap = qc->ap;
	struct scatterlist *sg = qc->__sg;
	int dir = qc->dma_dir;
	void *pad_buf = NULL;

	WARN_ON(!(qc->flags & ATA_QCFLAG_DMAMAP));
	WARN_ON(sg == NULL);

	if (qc->flags & ATA_QCFLAG_SINGLE)
		WARN_ON(qc->n_elem > 1);

	VPRINTK("unmapping %u sg elements\n", qc->n_elem);

	/* if we padded the buffer out to 32-bit bound, and data
	 * xfer direction is from-device, we must copy from the
	 * pad buffer back into the supplied buffer
	 */
	if (qc->pad_len && !(qc->tf.flags & ATA_TFLAG_WRITE))
		pad_buf = ap->pad + (qc->tag * ATA_DMA_PAD_SZ);

	if (qc->flags & ATA_QCFLAG_SG) {
		if (qc->n_elem)
			dma_unmap_sg(ap->dev, sg, qc->n_elem, dir);
		/* restore last sg */
		sg[qc->orig_n_elem - 1].length += qc->pad_len;
		if (pad_buf) {
			struct scatterlist *psg = &qc->pad_sgent;
			void *addr = kmap_atomic(psg->page, KM_IRQ0);
			memcpy(addr + psg->offset, pad_buf, qc->pad_len);
			kunmap_atomic(addr, KM_IRQ0);
		}
	} else {
		if (qc->n_elem)
			dma_unmap_single(ap->dev,
				sg_dma_address(&sg[0]), sg_dma_len(&sg[0]),
				dir);
		/* restore sg */
		sg->length += qc->pad_len;
		if (pad_buf)
			memcpy(qc->buf_virt + sg->length - qc->pad_len,
			       pad_buf, qc->pad_len);
	}

	qc->flags &= ~ATA_QCFLAG_DMAMAP;
	qc->__sg = NULL;
}

/**
 *	ata_fill_sg - Fill PCI IDE PRD table
 *	@qc: Metadata associated with taskfile to be transferred
 *
 *	Fill PCI IDE PRD (scatter-gather) table with segments
 *	associated with the current disk command.
 *
 *	LOCKING:
 *	spin_lock_irqsave(host_set lock)
 *
 */
static void ata_fill_sg(struct ata_queued_cmd *qc)
{
	struct ata_port *ap = qc->ap;
	struct scatterlist *sg;
	unsigned int idx;

	WARN_ON(qc->__sg == NULL);
	WARN_ON(qc->n_elem == 0 && qc->pad_len == 0);

	idx = 0;
	ata_for_each_sg(sg, qc) {
		u32 addr, offset;
		u32 sg_len, len;

		/* determine if physical DMA addr spans 64K boundary.
		 * Note h/w doesn't support 64-bit, so we unconditionally
		 * truncate dma_addr_t to u32.
		 */
		addr = (u32) sg_dma_address(sg);
		sg_len = sg_dma_len(sg);

		while (sg_len) {
			offset = addr & 0xffff;
			len = sg_len;
			if ((offset + sg_len) > 0x10000)
				len = 0x10000 - offset;

			ap->prd[idx].addr = cpu_to_le32(addr);
			ap->prd[idx].flags_len = cpu_to_le32(len & 0xffff);
			VPRINTK("PRD[%u] = (0x%X, 0x%X)\n", idx, addr, len);

			idx++;
			sg_len -= len;
			addr += len;
		}
	}

	if (idx)
		ap->prd[idx - 1].flags_len |= cpu_to_le32(ATA_PRD_EOT);
}
/**
 *	ata_check_atapi_dma - Check whether ATAPI DMA can be supported
 *	@qc: Metadata associated with taskfile to check
 *
 *	Allow low-level driver to filter ATA PACKET commands, returning
 *	a status indicating whether or not it is OK to use DMA for the
 *	supplied PACKET command.
 *
 *	LOCKING:
 *	spin_lock_irqsave(host_set lock)
 *
 *	RETURNS: 0 when ATAPI DMA can be used
 *               nonzero otherwise
 */
int ata_check_atapi_dma(struct ata_queued_cmd *qc)
{
	struct ata_port *ap = qc->ap;
	int rc = 0; /* Assume ATAPI DMA is OK by default */

	if (ap->ops->check_atapi_dma)
		rc = ap->ops->check_atapi_dma(qc);

	/* We don't support polling DMA.
	 * Use PIO if the LLDD handles only interrupts in
	 * the HSM_ST_LAST state and the ATAPI device
	 * generates CDB interrupts.
	 */
	if ((ap->flags & ATA_FLAG_PIO_POLLING) &&
	    (qc->dev->flags & ATA_DFLAG_CDB_INTR))
		rc = 1;

	return rc;
}
/**
 *	ata_qc_prep - Prepare taskfile for submission
 *	@qc: Metadata associated with taskfile to be prepared
 *
 *	Prepare ATA taskfile for submission.
 *
 *	LOCKING:
 *	spin_lock_irqsave(host_set lock)
 */
void ata_qc_prep(struct ata_queued_cmd *qc)
{
	if (!(qc->flags & ATA_QCFLAG_DMAMAP))
		return;

	ata_fill_sg(qc);
}

void ata_noop_qc_prep(struct ata_queued_cmd *qc) { }

/**
 *	ata_sg_init_one - Associate command with memory buffer
 *	@qc: Command to be associated
 *	@buf: Memory buffer
 *	@buflen: Length of memory buffer, in bytes.
 *
 *	Initialize the data-related elements of queued_cmd @qc
 *	to point to a single memory buffer, @buf of byte length @buflen.
 *
 *	LOCKING:
 *	spin_lock_irqsave(host_set lock)
 */

void ata_sg_init_one(struct ata_queued_cmd *qc, void *buf, unsigned int buflen)
{
	struct scatterlist *sg;

	qc->flags |= ATA_QCFLAG_SINGLE;

	memset(&qc->sgent, 0, sizeof(qc->sgent));
	qc->__sg = &qc->sgent;
	qc->n_elem = 1;
	qc->orig_n_elem = 1;
	qc->buf_virt = buf;

	sg = qc->__sg;
	sg_init_one(sg, buf, buflen);
}

/**
 *	ata_sg_init - Associate command with scatter-gather table.
 *	@qc: Command to be associated
 *	@sg: Scatter-gather table.
 *	@n_elem: Number of elements in s/g table.
 *
 *	Initialize the data-related elements of queued_cmd @qc
 *	to point to a scatter-gather table @sg, containing @n_elem
 *	elements.
 *
 *	LOCKING:
 *	spin_lock_irqsave(host_set lock)
 */

void ata_sg_init(struct ata_queued_cmd *qc, struct scatterlist *sg,
		 unsigned int n_elem)
{
	qc->flags |= ATA_QCFLAG_SG;
	qc->__sg = sg;
	qc->n_elem = n_elem;
	qc->orig_n_elem = n_elem;
}

/**
 *	ata_sg_setup_one - DMA-map the memory buffer associated with a command.
 *	@qc: Command with memory buffer to be mapped.
 *
 *	DMA-map the memory buffer associated with queued_cmd @qc.
 *
 *	LOCKING:
 *	spin_lock_irqsave(host_set lock)
 *
 *	RETURNS:
 *	Zero on success, negative on error.
 */

static int ata_sg_setup_one(struct ata_queued_cmd *qc)
{
	struct ata_port *ap = qc->ap;
	int dir = qc->dma_dir;
	struct scatterlist *sg = qc->__sg;
	dma_addr_t dma_address;
	int trim_sg = 0;

	/* we must lengthen transfers to end on a 32-bit boundary */
	qc->pad_len = sg->length & 3;
	if (qc->pad_len) {
		void *pad_buf = ap->pad + (qc->tag * ATA_DMA_PAD_SZ);
		struct scatterlist *psg = &qc->pad_sgent;

		WARN_ON(qc->dev->class != ATA_DEV_ATAPI);

		memset(pad_buf, 0, ATA_DMA_PAD_SZ);

		if (qc->tf.flags & ATA_TFLAG_WRITE)
			memcpy(pad_buf, qc->buf_virt + sg->length - qc->pad_len,
			       qc->pad_len);

		sg_dma_address(psg) = ap->pad_dma + (qc->tag * ATA_DMA_PAD_SZ);
		sg_dma_len(psg) = ATA_DMA_PAD_SZ;
		/* trim sg */
		sg->length -= qc->pad_len;
		if (sg->length == 0)
			trim_sg = 1;

		DPRINTK("padding done, sg->length=%u pad_len=%u\n",
			sg->length, qc->pad_len);
	}

	if (trim_sg) {
		qc->n_elem--;
		goto skip_map;
	}

	dma_address = dma_map_single(ap->dev, qc->buf_virt,
				     sg->length, dir);
	if (dma_mapping_error(dma_address)) {
		/* restore sg */
		sg->length += qc->pad_len;
		return -1;
	}

	sg_dma_address(sg) = dma_address;
	sg_dma_len(sg) = sg->length;

skip_map:
	DPRINTK("mapped buffer of %d bytes for %s\n", sg_dma_len(sg),
		qc->tf.flags & ATA_TFLAG_WRITE ? "write" : "read");

	return 0;
}

/**
 *	ata_sg_setup - DMA-map the scatter-gather table associated with a command.
 *	@qc: Command with scatter-gather table to be mapped.
 *
 *	DMA-map the scatter-gather table associated with queued_cmd @qc.
 *
 *	LOCKING:
 *	spin_lock_irqsave(host_set lock)
 *
 *	RETURNS:
 *	Zero on success, negative on error.
 *
 */

static int ata_sg_setup(struct ata_queued_cmd *qc)
{
	struct ata_port *ap = qc->ap;
	struct scatterlist *sg = qc->__sg;
	struct scatterlist *lsg = &sg[qc->n_elem - 1];
	int n_elem, pre_n_elem, dir, trim_sg = 0;

	VPRINTK("ENTER, ata%u\n", ap->id);
	WARN_ON(!(qc->flags & ATA_QCFLAG_SG));

	/* we must lengthen transfers to end on a 32-bit boundary */
	qc->pad_len = lsg->length & 3;
	if (qc->pad_len) {
		void *pad_buf = ap->pad + (qc->tag * ATA_DMA_PAD_SZ);
		struct scatterlist *psg = &qc->pad_sgent;
		unsigned int offset;

		WARN_ON(qc->dev->class != ATA_DEV_ATAPI);

		memset(pad_buf, 0, ATA_DMA_PAD_SZ);

		/*
		 * psg->page/offset are used to copy to-be-written
		 * data in this function or read data in ata_sg_clean.
		 */
		offset = lsg->offset + lsg->length - qc->pad_len;
		psg->page = nth_page(lsg->page, offset >> PAGE_SHIFT);
		psg->offset = offset_in_page(offset);

		if (qc->tf.flags & ATA_TFLAG_WRITE) {
			void *addr = kmap_atomic(psg->page, KM_IRQ0);
			memcpy(pad_buf, addr + psg->offset, qc->pad_len);
			kunmap_atomic(addr, KM_IRQ0);
		}

		sg_dma_address(psg) = ap->pad_dma + (qc->tag * ATA_DMA_PAD_SZ);
		sg_dma_len(psg) = ATA_DMA_PAD_SZ;
		/* trim last sg */
		lsg->length -= qc->pad_len;
		if (lsg->length == 0)
			trim_sg = 1;

		DPRINTK("padding done, sg[%d].length=%u pad_len=%u\n",
			qc->n_elem - 1, lsg->length, qc->pad_len);
	}

	pre_n_elem = qc->n_elem;
	if (trim_sg && pre_n_elem)
		pre_n_elem--;

	if (!pre_n_elem) {
		n_elem = 0;
		goto skip_map;
	}

	dir = qc->dma_dir;
	n_elem = dma_map_sg(ap->dev, sg, pre_n_elem, dir);
	if (n_elem < 1) {
		/* restore last sg */
		lsg->length += qc->pad_len;
		return -1;
	}

	DPRINTK("%d sg elements mapped\n", n_elem);

skip_map:
	qc->n_elem = n_elem;

	return 0;
}

/**
 *	ata_poll_qc_complete - turn irq back on and finish qc
 *	@qc: Command to complete
 *	@err_mask: ATA status register content
 *
 *	LOCKING:
 *	None.  (grabs host lock)
 */

void ata_poll_qc_complete(struct ata_queued_cmd *qc)
{
	struct ata_port *ap = qc->ap;
	unsigned long flags;

	spin_lock_irqsave(&ap->host_set->lock, flags);
	ata_irq_on(ap);
	ata_qc_complete(qc);
	spin_unlock_irqrestore(&ap->host_set->lock, flags);
}

/**
<<<<<<< HEAD
=======
 *	ata_pio_poll - poll using PIO, depending on current state
 *	@qc: qc in progress
 *
 *	LOCKING:
 *	None.  (executing in kernel thread context)
 *
 *	RETURNS:
 *	timeout value to use
 */
static unsigned long ata_pio_poll(struct ata_queued_cmd *qc)
{
	struct ata_port *ap = qc->ap;
	u8 status;
	unsigned int poll_state = HSM_ST_UNKNOWN;
	unsigned int reg_state = HSM_ST_UNKNOWN;

	switch (ap->hsm_task_state) {
	case HSM_ST:
	case HSM_ST_POLL:
		poll_state = HSM_ST_POLL;
		reg_state = HSM_ST;
		break;
	case HSM_ST_LAST:
	case HSM_ST_LAST_POLL:
		poll_state = HSM_ST_LAST_POLL;
		reg_state = HSM_ST_LAST;
		break;
	default:
		BUG();
		break;
	}

	status = ata_chk_status(ap);
	if (status & ATA_BUSY) {
		if (time_after(jiffies, ap->pio_task_timeout)) {
			qc->err_mask |= AC_ERR_TIMEOUT;
			ap->hsm_task_state = HSM_ST_TMOUT;
			return 0;
		}
		ap->hsm_task_state = poll_state;
		return ATA_SHORT_PAUSE;
	}

	ap->hsm_task_state = reg_state;
	return 0;
}

/**
 *	ata_pio_complete - check if drive is busy or idle
 *	@qc: qc to complete
 *
 *	LOCKING:
 *	None.  (executing in kernel thread context)
 *
 *	RETURNS:
 *	Non-zero if qc completed, zero otherwise.
 */
static int ata_pio_complete(struct ata_queued_cmd *qc)
{
	struct ata_port *ap = qc->ap;
	u8 drv_stat;

	/*
	 * This is purely heuristic.  This is a fast path.  Sometimes when
	 * we enter, BSY will be cleared in a chk-status or two.  If not,
	 * the drive is probably seeking or something.  Snooze for a couple
	 * msecs, then chk-status again.  If still busy, fall back to
	 * HSM_ST_POLL state.
	 */
	drv_stat = ata_busy_wait(ap, ATA_BUSY, 10);
	if (drv_stat & ATA_BUSY) {
		msleep(2);
		drv_stat = ata_busy_wait(ap, ATA_BUSY, 10);
		if (drv_stat & ATA_BUSY) {
			ap->hsm_task_state = HSM_ST_LAST_POLL;
			ap->pio_task_timeout = jiffies + ATA_TMOUT_PIO;
			return 0;
		}
	}

	drv_stat = ata_wait_idle(ap);
	if (!ata_ok(drv_stat)) {
		qc->err_mask |= __ac_err_mask(drv_stat);
		ap->hsm_task_state = HSM_ST_ERR;
		return 0;
	}

	ap->hsm_task_state = HSM_ST_IDLE;

	WARN_ON(qc->err_mask);
	ata_poll_qc_complete(qc);

	/* another command may start at this point */

	return 1;
}


/**
>>>>>>> 1ad8e7f9
 *	swap_buf_le16 - swap halves of 16-bit words in place
 *	@buf:  Buffer to swap
 *	@buf_words:  Number of 16-bit words in buffer.
 *
 *	Swap halves of 16-bit words if needed to convert from
 *	little-endian byte order to native cpu byte order, or
 *	vice-versa.
 *
 *	LOCKING:
 *	Inherited from caller.
 */
void swap_buf_le16(u16 *buf, unsigned int buf_words)
{
#ifdef __BIG_ENDIAN
	unsigned int i;

	for (i = 0; i < buf_words; i++)
		buf[i] = le16_to_cpu(buf[i]);
#endif /* __BIG_ENDIAN */
}

/**
 *	ata_mmio_data_xfer - Transfer data by MMIO
 *	@ap: port to read/write
 *	@buf: data buffer
 *	@buflen: buffer length
 *	@write_data: read/write
 *
 *	Transfer data from/to the device data register by MMIO.
 *
 *	LOCKING:
 *	Inherited from caller.
 */

static void ata_mmio_data_xfer(struct ata_port *ap, unsigned char *buf,
			       unsigned int buflen, int write_data)
{
	unsigned int i;
	unsigned int words = buflen >> 1;
	u16 *buf16 = (u16 *) buf;
	void __iomem *mmio = (void __iomem *)ap->ioaddr.data_addr;

	/* Transfer multiple of 2 bytes */
	if (write_data) {
		for (i = 0; i < words; i++)
			writew(le16_to_cpu(buf16[i]), mmio);
	} else {
		for (i = 0; i < words; i++)
			buf16[i] = cpu_to_le16(readw(mmio));
	}

	/* Transfer trailing 1 byte, if any. */
	if (unlikely(buflen & 0x01)) {
		u16 align_buf[1] = { 0 };
		unsigned char *trailing_buf = buf + buflen - 1;

		if (write_data) {
			memcpy(align_buf, trailing_buf, 1);
			writew(le16_to_cpu(align_buf[0]), mmio);
		} else {
			align_buf[0] = cpu_to_le16(readw(mmio));
			memcpy(trailing_buf, align_buf, 1);
		}
	}
}

/**
 *	ata_pio_data_xfer - Transfer data by PIO
 *	@ap: port to read/write
 *	@buf: data buffer
 *	@buflen: buffer length
 *	@write_data: read/write
 *
 *	Transfer data from/to the device data register by PIO.
 *
 *	LOCKING:
 *	Inherited from caller.
 */

static void ata_pio_data_xfer(struct ata_port *ap, unsigned char *buf,
			      unsigned int buflen, int write_data)
{
	unsigned int words = buflen >> 1;

	/* Transfer multiple of 2 bytes */
	if (write_data)
		outsw(ap->ioaddr.data_addr, buf, words);
	else
		insw(ap->ioaddr.data_addr, buf, words);

	/* Transfer trailing 1 byte, if any. */
	if (unlikely(buflen & 0x01)) {
		u16 align_buf[1] = { 0 };
		unsigned char *trailing_buf = buf + buflen - 1;

		if (write_data) {
			memcpy(align_buf, trailing_buf, 1);
			outw(le16_to_cpu(align_buf[0]), ap->ioaddr.data_addr);
		} else {
			align_buf[0] = cpu_to_le16(inw(ap->ioaddr.data_addr));
			memcpy(trailing_buf, align_buf, 1);
		}
	}
}

/**
 *	ata_data_xfer - Transfer data from/to the data register.
 *	@ap: port to read/write
 *	@buf: data buffer
 *	@buflen: buffer length
 *	@do_write: read/write
 *
 *	Transfer data from/to the device data register.
 *
 *	LOCKING:
 *	Inherited from caller.
 */

static void ata_data_xfer(struct ata_port *ap, unsigned char *buf,
			  unsigned int buflen, int do_write)
{
	/* Make the crap hardware pay the costs not the good stuff */
	if (unlikely(ap->flags & ATA_FLAG_IRQ_MASK)) {
		unsigned long flags;
		local_irq_save(flags);
		if (ap->flags & ATA_FLAG_MMIO)
			ata_mmio_data_xfer(ap, buf, buflen, do_write);
		else
			ata_pio_data_xfer(ap, buf, buflen, do_write);
		local_irq_restore(flags);
	} else {
		if (ap->flags & ATA_FLAG_MMIO)
			ata_mmio_data_xfer(ap, buf, buflen, do_write);
		else
			ata_pio_data_xfer(ap, buf, buflen, do_write);
	}
}

/**
 *	ata_pio_sector - Transfer ATA_SECT_SIZE (512 bytes) of data.
 *	@qc: Command on going
 *
 *	Transfer ATA_SECT_SIZE of data from/to the ATA device.
 *
 *	LOCKING:
 *	Inherited from caller.
 */

static void ata_pio_sector(struct ata_queued_cmd *qc)
{
	int do_write = (qc->tf.flags & ATA_TFLAG_WRITE);
	struct scatterlist *sg = qc->__sg;
	struct ata_port *ap = qc->ap;
	struct page *page;
	unsigned int offset;
	unsigned char *buf;

	if (qc->cursect == (qc->nsect - 1))
		ap->hsm_task_state = HSM_ST_LAST;

	page = sg[qc->cursg].page;
	offset = sg[qc->cursg].offset + qc->cursg_ofs * ATA_SECT_SIZE;

	/* get the current page and offset */
	page = nth_page(page, (offset >> PAGE_SHIFT));
	offset %= PAGE_SIZE;

	DPRINTK("data %s\n", qc->tf.flags & ATA_TFLAG_WRITE ? "write" : "read");

	if (PageHighMem(page)) {
		unsigned long flags;

		local_irq_save(flags);
		buf = kmap_atomic(page, KM_IRQ0);

		/* do the actual data transfer */
		ata_data_xfer(ap, buf + offset, ATA_SECT_SIZE, do_write);

		kunmap_atomic(buf, KM_IRQ0);
		local_irq_restore(flags);
	} else {
		buf = page_address(page);
		ata_data_xfer(ap, buf + offset, ATA_SECT_SIZE, do_write);
	}

	qc->cursect++;
	qc->cursg_ofs++;

	if ((qc->cursg_ofs * ATA_SECT_SIZE) == (&sg[qc->cursg])->length) {
		qc->cursg++;
		qc->cursg_ofs = 0;
	}
}

/**
 *	ata_pio_sectors - Transfer one or many 512-byte sectors.
 *	@qc: Command on going
 *
 *	Transfer one or many ATA_SECT_SIZE of data from/to the 
 *	ATA device for the DRQ request.
 *
 *	LOCKING:
 *	Inherited from caller.
 */

static void ata_pio_sectors(struct ata_queued_cmd *qc)
{
	if (is_multi_taskfile(&qc->tf)) {
		/* READ/WRITE MULTIPLE */
		unsigned int nsect;

		WARN_ON(qc->dev->multi_count == 0);

		nsect = min(qc->nsect - qc->cursect, qc->dev->multi_count);
		while (nsect--)
			ata_pio_sector(qc);
	} else
		ata_pio_sector(qc);
}

/**
 *	atapi_send_cdb - Write CDB bytes to hardware
 *	@ap: Port to which ATAPI device is attached.
 *	@qc: Taskfile currently active
 *
 *	When device has indicated its readiness to accept
 *	a CDB, this function is called.  Send the CDB.
 *
 *	LOCKING:
 *	caller.
 */

static void atapi_send_cdb(struct ata_port *ap, struct ata_queued_cmd *qc)
{
	/* send SCSI cdb */
	DPRINTK("send cdb\n");
	WARN_ON(qc->dev->cdb_len < 12);

	ata_data_xfer(ap, qc->cdb, qc->dev->cdb_len, 1);
	ata_altstatus(ap); /* flush */

	switch (qc->tf.protocol) {
	case ATA_PROT_ATAPI:
		ap->hsm_task_state = HSM_ST;
		break;
	case ATA_PROT_ATAPI_NODATA:
		ap->hsm_task_state = HSM_ST_LAST;
		break;
	case ATA_PROT_ATAPI_DMA:
		ap->hsm_task_state = HSM_ST_LAST;
		/* initiate bmdma */
		ap->ops->bmdma_start(qc);
		break;
	}
}

/**
 *	__atapi_pio_bytes - Transfer data from/to the ATAPI device.
 *	@qc: Command on going
 *	@bytes: number of bytes
 *
 *	Transfer Transfer data from/to the ATAPI device.
 *
 *	LOCKING:
 *	Inherited from caller.
 *
 */

static void __atapi_pio_bytes(struct ata_queued_cmd *qc, unsigned int bytes)
{
	int do_write = (qc->tf.flags & ATA_TFLAG_WRITE);
	struct scatterlist *sg = qc->__sg;
	struct ata_port *ap = qc->ap;
	struct page *page;
	unsigned char *buf;
	unsigned int offset, count;

	if (qc->curbytes + bytes >= qc->nbytes)
		ap->hsm_task_state = HSM_ST_LAST;

next_sg:
	if (unlikely(qc->cursg >= qc->n_elem)) {
		/*
		 * The end of qc->sg is reached and the device expects
		 * more data to transfer. In order not to overrun qc->sg
		 * and fulfill length specified in the byte count register,
		 *    - for read case, discard trailing data from the device
		 *    - for write case, padding zero data to the device
		 */
		u16 pad_buf[1] = { 0 };
		unsigned int words = bytes >> 1;
		unsigned int i;

		if (words) /* warning if bytes > 1 */
			printk(KERN_WARNING "ata%u: %u bytes trailing data\n",
			       ap->id, bytes);

		for (i = 0; i < words; i++)
			ata_data_xfer(ap, (unsigned char*)pad_buf, 2, do_write);

		ap->hsm_task_state = HSM_ST_LAST;
		return;
	}

	sg = &qc->__sg[qc->cursg];

	page = sg->page;
	offset = sg->offset + qc->cursg_ofs;

	/* get the current page and offset */
	page = nth_page(page, (offset >> PAGE_SHIFT));
	offset %= PAGE_SIZE;

	/* don't overrun current sg */
	count = min(sg->length - qc->cursg_ofs, bytes);

	/* don't cross page boundaries */
	count = min(count, (unsigned int)PAGE_SIZE - offset);

	DPRINTK("data %s\n", qc->tf.flags & ATA_TFLAG_WRITE ? "write" : "read");

	if (PageHighMem(page)) {
		unsigned long flags;

		local_irq_save(flags);
		buf = kmap_atomic(page, KM_IRQ0);

		/* do the actual data transfer */
		ata_data_xfer(ap, buf + offset, count, do_write);

		kunmap_atomic(buf, KM_IRQ0);
		local_irq_restore(flags);
	} else {
		buf = page_address(page);
		ata_data_xfer(ap, buf + offset, count, do_write);
	}

	bytes -= count;
	qc->curbytes += count;
	qc->cursg_ofs += count;

	if (qc->cursg_ofs == sg->length) {
		qc->cursg++;
		qc->cursg_ofs = 0;
	}

	if (bytes)
		goto next_sg;
}

/**
 *	atapi_pio_bytes - Transfer data from/to the ATAPI device.
 *	@qc: Command on going
 *
 *	Transfer Transfer data from/to the ATAPI device.
 *
 *	LOCKING:
 *	Inherited from caller.
 */

static void atapi_pio_bytes(struct ata_queued_cmd *qc)
{
	struct ata_port *ap = qc->ap;
	struct ata_device *dev = qc->dev;
	unsigned int ireason, bc_lo, bc_hi, bytes;
	int i_write, do_write = (qc->tf.flags & ATA_TFLAG_WRITE) ? 1 : 0;

	ap->ops->tf_read(ap, &qc->tf);
	ireason = qc->tf.nsect;
	bc_lo = qc->tf.lbam;
	bc_hi = qc->tf.lbah;
	bytes = (bc_hi << 8) | bc_lo;

	/* shall be cleared to zero, indicating xfer of data */
	if (ireason & (1 << 0))
		goto err_out;

	/* make sure transfer direction matches expected */
	i_write = ((ireason & (1 << 1)) == 0) ? 1 : 0;
	if (do_write != i_write)
		goto err_out;

	VPRINTK("ata%u: xfering %d bytes\n", ap->id, bytes);

	__atapi_pio_bytes(qc, bytes);

	return;

err_out:
	printk(KERN_INFO "ata%u: dev %u: ATAPI check failed\n",
	      ap->id, dev->devno);
	qc->err_mask |= AC_ERR_HSM;
	ap->hsm_task_state = HSM_ST_ERR;
}

/**
<<<<<<< HEAD
 *	ata_hsm_ok_in_wq - Check if the qc can be handled in the workqueue.
 *	@ap: the target ata_port
 *	@qc: qc on going
=======
 *	ata_pio_block - start PIO on a block
 *	@qc: qc to transfer block for
>>>>>>> 1ad8e7f9
 *
 *	RETURNS:
 *	1 if ok in workqueue, 0 otherwise.
 */
<<<<<<< HEAD

static inline int ata_hsm_ok_in_wq(struct ata_port *ap, struct ata_queued_cmd *qc)
{
	if (qc->tf.flags & ATA_TFLAG_POLLING)
		return 1;
=======
static void ata_pio_block(struct ata_queued_cmd *qc)
{
	struct ata_port *ap = qc->ap;
	u8 status;
>>>>>>> 1ad8e7f9

	if (ap->hsm_task_state == HSM_ST_FIRST) {
		if (qc->tf.protocol == ATA_PROT_PIO &&
		    (qc->tf.flags & ATA_TFLAG_WRITE))
		    return 1;

		if (is_atapi_taskfile(&qc->tf) &&
		    !(qc->dev->flags & ATA_DFLAG_CDB_INTR))
			return 1;
	}

<<<<<<< HEAD
	return 0;
}

/**
 *	ata_hsm_move - move the HSM to the next state.
 *	@ap: the target ata_port
 *	@qc: qc on going
 *	@status: current device status
 *	@in_wq: 1 if called from workqueue, 0 otherwise
 *
 *	RETURNS:
 *	1 when poll next status needed, 0 otherwise.
 */
=======
	/* check error */
	if (status & (ATA_ERR | ATA_DF)) {
		qc->err_mask |= AC_ERR_DEV;
		ap->hsm_task_state = HSM_ST_ERR;
		return;
	}
>>>>>>> 1ad8e7f9

static int ata_hsm_move(struct ata_port *ap, struct ata_queued_cmd *qc,
			 u8 status, int in_wq)
{
	unsigned long flags = 0;
	int poll_next;

	WARN_ON((qc->flags & ATA_QCFLAG_ACTIVE) == 0);

	/* Make sure ata_qc_issue_prot() does not throw things
	 * like DMA polling into the workqueue. Notice that
	 * in_wq is not equivalent to (qc->tf.flags & ATA_TFLAG_POLLING).
	 */
	WARN_ON(in_wq != ata_hsm_ok_in_wq(ap, qc));

fsm_start:
	DPRINTK("ata%u: protocol %d task_state %d (dev_stat 0x%X)\n",
		ap->id, qc->tf.protocol, ap->hsm_task_state, status);

	switch (ap->hsm_task_state) {
	case HSM_ST_FIRST:
		/* Send first data block or PACKET CDB */

		/* If polling, we will stay in the work queue after
		 * sending the data. Otherwise, interrupt handler
		 * takes over after sending the data.
		 */
		poll_next = (qc->tf.flags & ATA_TFLAG_POLLING);

		/* check device status */
		if (unlikely((status & (ATA_BUSY | ATA_DRQ)) != ATA_DRQ)) {
			/* Wrong status. Let EH handle this */
			qc->err_mask |= AC_ERR_HSM;
			ap->hsm_task_state = HSM_ST_ERR;
			goto fsm_start;
		}

		/* Device should not ask for data transfer (DRQ=1)
		 * when it finds something wrong.
		 * We ignore DRQ here and stop the HSM by
		 * changing hsm_task_state to HSM_ST_ERR and
		 * let the EH abort the command or reset the device.
		 */
		if (unlikely(status & (ATA_ERR | ATA_DF))) {
			printk(KERN_WARNING "ata%d: DRQ=1 with device error, dev_stat 0x%X\n",
			       ap->id, status);
			qc->err_mask |= AC_ERR_DEV;
			ap->hsm_task_state = HSM_ST_ERR;
			goto fsm_start;
		}

<<<<<<< HEAD
		/* Send the CDB (atapi) or the first data block (ata pio out).
		 * During the state transition, interrupt handler shouldn't
		 * be invoked before the data transfer is complete and
		 * hsm_task_state is changed. Hence, the following locking.
		 */
		if (in_wq)
			spin_lock_irqsave(&ap->host_set->lock, flags);

		if (qc->tf.protocol == ATA_PROT_PIO) {
			/* PIO data out protocol.
			 * send first data block.
			 */

			/* ata_pio_sectors() might change the state
			 * to HSM_ST_LAST. so, the state is changed here
			 * before ata_pio_sectors().
			 */
			ap->hsm_task_state = HSM_ST;
			ata_pio_sectors(qc);
			ata_altstatus(ap); /* flush */
		} else
			/* send CDB */
			atapi_send_cdb(ap, qc);

		if (in_wq)
			spin_unlock_irqrestore(&ap->host_set->lock, flags);

		/* if polling, ata_pio_task() handles the rest.
		 * otherwise, interrupt handler takes over from here.
		 */
		break;
=======
static void ata_pio_error(struct ata_queued_cmd *qc)
{
	struct ata_port *ap = qc->ap;

	if (qc->tf.command != ATA_CMD_PACKET)
		printk(KERN_WARNING "ata%u: dev %u PIO error\n",
		       ap->id, qc->dev->devno);
>>>>>>> 1ad8e7f9

	case HSM_ST:
		/* complete command or read/write the data register */
		if (qc->tf.protocol == ATA_PROT_ATAPI) {
			/* ATAPI PIO protocol */
			if ((status & ATA_DRQ) == 0) {
				/* no more data to transfer */
				ap->hsm_task_state = HSM_ST_LAST;
				goto fsm_start;
			}

			/* Device should not ask for data transfer (DRQ=1)
			 * when it finds something wrong.
			 * We ignore DRQ here and stop the HSM by
			 * changing hsm_task_state to HSM_ST_ERR and
			 * let the EH abort the command or reset the device.
			 */
			if (unlikely(status & (ATA_ERR | ATA_DF))) {
				printk(KERN_WARNING "ata%d: DRQ=1 with device error, dev_stat 0x%X\n",
				       ap->id, status);
				qc->err_mask |= AC_ERR_DEV;
				ap->hsm_task_state = HSM_ST_ERR;
				goto fsm_start;
			}

			atapi_pio_bytes(qc);

<<<<<<< HEAD
			if (unlikely(ap->hsm_task_state == HSM_ST_ERR))
				/* bad ireason reported by device */
				goto fsm_start;
=======
static void ata_pio_task(void *_data)
{
	struct ata_queued_cmd *qc = _data;
	struct ata_port *ap = qc->ap;
	unsigned long timeout;
	int qc_completed;
>>>>>>> 1ad8e7f9

		} else {
			/* ATA PIO protocol */
			if (unlikely((status & ATA_DRQ) == 0)) {
				/* handle BSY=0, DRQ=0 as error */
				qc->err_mask |= AC_ERR_HSM;
				ap->hsm_task_state = HSM_ST_ERR;
				goto fsm_start;
			}

			/* For PIO reads, some devices may ask for
			 * data transfer (DRQ=1) alone with ERR=1.
			 * We respect DRQ here and transfer one
			 * block of junk data before changing the
			 * hsm_task_state to HSM_ST_ERR.
			 *
			 * For PIO writes, ERR=1 DRQ=1 doesn't make
			 * sense since the data block has been
			 * transferred to the device.
			 */
			if (unlikely(status & (ATA_ERR | ATA_DF))) {
				/* data might be corrputed */
				qc->err_mask |= AC_ERR_DEV;

				if (!(qc->tf.flags & ATA_TFLAG_WRITE)) {
					ata_pio_sectors(qc);
					ata_altstatus(ap);
					status = ata_wait_idle(ap);
				}

				/* ata_pio_sectors() might change the
				 * state to HSM_ST_LAST. so, the state
				 * is changed after ata_pio_sectors().
				 */
				ap->hsm_task_state = HSM_ST_ERR;
				goto fsm_start;
			}

<<<<<<< HEAD
			ata_pio_sectors(qc);

			if (ap->hsm_task_state == HSM_ST_LAST &&
			    (!(qc->tf.flags & ATA_TFLAG_WRITE))) {
				/* all data read */
				ata_altstatus(ap);
				status = ata_wait_idle(ap);
				goto fsm_start;
			}
		}

		ata_altstatus(ap); /* flush */
		poll_next = 1;
		break;

	case HSM_ST_LAST:
		if (unlikely(!ata_ok(status))) {
			qc->err_mask |= __ac_err_mask(status);
			ap->hsm_task_state = HSM_ST_ERR;
			goto fsm_start;
		}

		/* no more data to transfer */
		DPRINTK("ata%u: command complete, drv_stat 0x%x\n",
			ap->id, status);

		WARN_ON(qc->err_mask);

		ap->hsm_task_state = HSM_ST_IDLE;

		/* complete taskfile transaction */
		if (in_wq)
			ata_poll_qc_complete(qc);
		else
			ata_qc_complete(qc);

		poll_next = 0;
=======
	case HSM_ST:
		ata_pio_block(qc);
		break;

	case HSM_ST_LAST:
		qc_completed = ata_pio_complete(qc);
		break;

	case HSM_ST_POLL:
	case HSM_ST_LAST_POLL:
		timeout = ata_pio_poll(qc);
>>>>>>> 1ad8e7f9
		break;

	case HSM_ST_ERR:
<<<<<<< HEAD
		if (qc->tf.command != ATA_CMD_PACKET)
			printk(KERN_ERR "ata%u: command error, drv_stat 0x%x\n",
			       ap->id, status);

		/* make sure qc->err_mask is available to
		 * know what's wrong and recover
		 */
		WARN_ON(qc->err_mask == 0);

		ap->hsm_task_state = HSM_ST_IDLE;

		/* complete taskfile transaction */
		if (in_wq)
			ata_poll_qc_complete(qc);
		else
			ata_qc_complete(qc);

		poll_next = 0;
		break;
	default:
		poll_next = 0;
		BUG();
	}

	return poll_next;
}

static void ata_pio_task(void *_data)
=======
		ata_pio_error(qc);
		return;
	}

	if (timeout)
		ata_port_queue_task(ap, ata_pio_task, qc, timeout);
	else if (!qc_completed)
		goto fsm_start;
}

/**
 *	atapi_packet_task - Write CDB bytes to hardware
 *	@_data: qc in progress
 *
 *	When device has indicated its readiness to accept
 *	a CDB, this function is called.  Send the CDB.
 *	If DMA is to be performed, exit immediately.
 *	Otherwise, we are in polling mode, so poll
 *	status under operation succeeds or fails.
 *
 *	LOCKING:
 *	Kernel thread context (may sleep)
 */
static void atapi_packet_task(void *_data)
>>>>>>> 1ad8e7f9
{
	struct ata_queued_cmd *qc = _data;
	struct ata_port *ap = qc->ap;
	u8 status;
	int poll_next;

fsm_start:
	WARN_ON(ap->hsm_task_state == HSM_ST_IDLE);

<<<<<<< HEAD
	qc = ata_qc_from_tag(ap, ap->active_tag);
	WARN_ON(qc == NULL);

	/*
	 * This is purely heuristic.  This is a fast path.
	 * Sometimes when we enter, BSY will be cleared in
	 * a chk-status or two.  If not, the drive is probably seeking
	 * or something.  Snooze for a couple msecs, then
	 * chk-status again.  If still busy, queue delayed work.
	 */
	status = ata_busy_wait(ap, ATA_BUSY, 5);
	if (status & ATA_BUSY) {
		msleep(2);
		status = ata_busy_wait(ap, ATA_BUSY, 10);
		if (status & ATA_BUSY) {
			ata_port_queue_task(ap, ata_pio_task, ap, ATA_SHORT_PAUSE);
			return;
		}
=======
	/* sleep-wait for BSY to clear */
	DPRINTK("busy wait\n");
	if (ata_busy_sleep(ap, ATA_TMOUT_CDB_QUICK, ATA_TMOUT_CDB)) {
		qc->err_mask |= AC_ERR_TIMEOUT;
		goto err_out;
	}

	/* make sure DRQ is set */
	status = ata_chk_status(ap);
	if ((status & (ATA_BUSY | ATA_DRQ)) != ATA_DRQ) {
		qc->err_mask |= AC_ERR_HSM;
		goto err_out;
	}

	/* send SCSI cdb */
	DPRINTK("send cdb\n");
	WARN_ON(qc->dev->cdb_len < 12);

	if (qc->tf.protocol == ATA_PROT_ATAPI_DMA ||
	    qc->tf.protocol == ATA_PROT_ATAPI_NODATA) {
		unsigned long flags;

		/* Once we're done issuing command and kicking bmdma,
		 * irq handler takes over.  To not lose irq, we need
		 * to clear NOINTR flag before sending cdb, but
		 * interrupt handler shouldn't be invoked before we're
		 * finished.  Hence, the following locking.
		 */
		spin_lock_irqsave(&ap->host_set->lock, flags);
		ap->flags &= ~ATA_FLAG_NOINTR;
		ata_data_xfer(ap, qc->cdb, qc->dev->cdb_len, 1);
		if (qc->tf.protocol == ATA_PROT_ATAPI_DMA)
			ap->ops->bmdma_start(qc);	/* initiate bmdma */
		spin_unlock_irqrestore(&ap->host_set->lock, flags);
	} else {
		ata_data_xfer(ap, qc->cdb, qc->dev->cdb_len, 1);

		/* PIO commands are handled by polling */
		ap->hsm_task_state = HSM_ST;
		ata_port_queue_task(ap, ata_pio_task, qc, 0);
>>>>>>> 1ad8e7f9
	}

	/* move the HSM */
	poll_next = ata_hsm_move(ap, qc, status, 1);

	/* another command or interrupt handler
	 * may be running at this point.
	 */
	if (poll_next)
		goto fsm_start;
}

/**
<<<<<<< HEAD
 *	ata_qc_timeout - Handle timeout of queued command
 *	@qc: Command that timed out
 *
 *	Some part of the kernel (currently, only the SCSI layer)
 *	has noticed that the active command on port @ap has not
 *	completed after a specified length of time.  Handle this
 *	condition by disabling DMA (if necessary) and completing
 *	transactions, with error if necessary.
 *
 *	This also handles the case of the "lost interrupt", where
 *	for some reason (possibly hardware bug, possibly driver bug)
 *	an interrupt was not delivered to the driver, even though the
 *	transaction completed successfully.
 *
 *	LOCKING:
 *	Inherited from SCSI layer (none, can sleep)
 */

static void ata_qc_timeout(struct ata_queued_cmd *qc)
{
	struct ata_port *ap = qc->ap;
	struct ata_host_set *host_set = ap->host_set;
	u8 host_stat = 0, drv_stat;
	unsigned long flags;

	DPRINTK("ENTER\n");

	ap->hsm_task_state = HSM_ST_IDLE;

	spin_lock_irqsave(&host_set->lock, flags);

	switch (qc->tf.protocol) {

	case ATA_PROT_DMA:
	case ATA_PROT_ATAPI_DMA:
		host_stat = ap->ops->bmdma_status(ap);

		/* before we do anything else, clear DMA-Start bit */
		ap->ops->bmdma_stop(qc);

		/* fall through */

	default:
		ata_altstatus(ap);
		drv_stat = ata_chk_status(ap);

		/* ack bmdma irq events */
		ap->ops->irq_clear(ap);

		printk(KERN_ERR "ata%u: command 0x%x timeout, stat 0x%x host_stat 0x%x\n",
		       ap->id, qc->tf.command, drv_stat, host_stat);

		ap->hsm_task_state = HSM_ST_IDLE;

		/* complete taskfile transaction */
		qc->err_mask |= AC_ERR_TIMEOUT;
		break;
	}

	spin_unlock_irqrestore(&host_set->lock, flags);

	ata_eh_qc_complete(qc);

	DPRINTK("EXIT\n");
}

/**
 *	ata_eng_timeout - Handle timeout of queued command
 *	@ap: Port on which timed-out command is active
 *
 *	Some part of the kernel (currently, only the SCSI layer)
 *	has noticed that the active command on port @ap has not
 *	completed after a specified length of time.  Handle this
 *	condition by disabling DMA (if necessary) and completing
 *	transactions, with error if necessary.
 *
 *	This also handles the case of the "lost interrupt", where
 *	for some reason (possibly hardware bug, possibly driver bug)
 *	an interrupt was not delivered to the driver, even though the
 *	transaction completed successfully.
 *
 *	LOCKING:
 *	Inherited from SCSI layer (none, can sleep)
 */

void ata_eng_timeout(struct ata_port *ap)
{
	DPRINTK("ENTER\n");

	ata_qc_timeout(ata_qc_from_tag(ap, ap->active_tag));

	DPRINTK("EXIT\n");
}

/**
=======
>>>>>>> 1ad8e7f9
 *	ata_qc_new - Request an available ATA command, for queueing
 *	@ap: Port associated with device @dev
 *	@dev: Device from whom we request an available command structure
 *
 *	LOCKING:
 *	None.
 */

static struct ata_queued_cmd *ata_qc_new(struct ata_port *ap)
{
	struct ata_queued_cmd *qc = NULL;
	unsigned int i;

	for (i = 0; i < ATA_MAX_QUEUE; i++)
		if (!test_and_set_bit(i, &ap->qactive)) {
			qc = ata_qc_from_tag(ap, i);
			break;
		}

	if (qc)
		qc->tag = i;

	return qc;
}

/**
 *	ata_qc_new_init - Request an available ATA command, and initialize it
 *	@ap: Port associated with device @dev
 *	@dev: Device from whom we request an available command structure
 *
 *	LOCKING:
 *	None.
 */

struct ata_queued_cmd *ata_qc_new_init(struct ata_port *ap,
				      struct ata_device *dev)
{
	struct ata_queued_cmd *qc;

	qc = ata_qc_new(ap);
	if (qc) {
		qc->scsicmd = NULL;
		qc->ap = ap;
		qc->dev = dev;

		ata_qc_reinit(qc);
	}

	return qc;
}

/**
 *	ata_qc_free - free unused ata_queued_cmd
 *	@qc: Command to complete
 *
 *	Designed to free unused ata_queued_cmd object
 *	in case something prevents using it.
 *
 *	LOCKING:
 *	spin_lock_irqsave(host_set lock)
 */
void ata_qc_free(struct ata_queued_cmd *qc)
{
	struct ata_port *ap = qc->ap;
	unsigned int tag;

	WARN_ON(qc == NULL);	/* ata_qc_from_tag _might_ return NULL */

	qc->flags = 0;
	tag = qc->tag;
	if (likely(ata_tag_valid(tag))) {
		if (tag == ap->active_tag)
			ap->active_tag = ATA_TAG_POISON;
		qc->tag = ATA_TAG_POISON;
		clear_bit(tag, &ap->qactive);
	}
}

void __ata_qc_complete(struct ata_queued_cmd *qc)
{
	WARN_ON(qc == NULL);	/* ata_qc_from_tag _might_ return NULL */
	WARN_ON(!(qc->flags & ATA_QCFLAG_ACTIVE));

	if (likely(qc->flags & ATA_QCFLAG_DMAMAP))
		ata_sg_clean(qc);

	/* atapi: mark qc as inactive to prevent the interrupt handler
	 * from completing the command twice later, before the error handler
	 * is called. (when rc != 0 and atapi request sense is needed)
	 */
	qc->flags &= ~ATA_QCFLAG_ACTIVE;

	/* call completion callback */
	qc->complete_fn(qc);
}

static inline int ata_should_dma_map(struct ata_queued_cmd *qc)
{
	struct ata_port *ap = qc->ap;

	switch (qc->tf.protocol) {
	case ATA_PROT_DMA:
	case ATA_PROT_ATAPI_DMA:
		return 1;

	case ATA_PROT_ATAPI:
	case ATA_PROT_PIO:
		if (ap->flags & ATA_FLAG_PIO_DMA)
			return 1;

		/* fall through */

	default:
		return 0;
	}

	/* never reached */
}

/**
 *	ata_qc_issue - issue taskfile to device
 *	@qc: command to issue to device
 *
 *	Prepare an ATA command to submission to device.
 *	This includes mapping the data into a DMA-able
 *	area, filling in the S/G table, and finally
 *	writing the taskfile to hardware, starting the command.
 *
 *	LOCKING:
 *	spin_lock_irqsave(host_set lock)
 */
void ata_qc_issue(struct ata_queued_cmd *qc)
{
	struct ata_port *ap = qc->ap;

	qc->ap->active_tag = qc->tag;
	qc->flags |= ATA_QCFLAG_ACTIVE;

	if (ata_should_dma_map(qc)) {
		if (qc->flags & ATA_QCFLAG_SG) {
			if (ata_sg_setup(qc))
				goto sg_err;
		} else if (qc->flags & ATA_QCFLAG_SINGLE) {
			if (ata_sg_setup_one(qc))
				goto sg_err;
		}
	} else {
		qc->flags &= ~ATA_QCFLAG_DMAMAP;
	}

	ap->ops->qc_prep(qc);

	qc->err_mask |= ap->ops->qc_issue(qc);
	if (unlikely(qc->err_mask))
		goto err;
	return;

sg_err:
	qc->flags &= ~ATA_QCFLAG_DMAMAP;
	qc->err_mask |= AC_ERR_SYSTEM;
err:
	ata_qc_complete(qc);
}

/**
 *	ata_qc_issue_prot - issue taskfile to device in proto-dependent manner
 *	@qc: command to issue to device
 *
 *	Using various libata functions and hooks, this function
 *	starts an ATA command.  ATA commands are grouped into
 *	classes called "protocols", and issuing each type of protocol
 *	is slightly different.
 *
 *	May be used as the qc_issue() entry in ata_port_operations.
 *
 *	LOCKING:
 *	spin_lock_irqsave(host_set lock)
 *
 *	RETURNS:
 *	Zero on success, AC_ERR_* mask on failure
 */

unsigned int ata_qc_issue_prot(struct ata_queued_cmd *qc)
{
	struct ata_port *ap = qc->ap;

	/* Use polling pio if the LLD doesn't handle
	 * interrupt driven pio and atapi CDB interrupt.
	 */
	if (ap->flags & ATA_FLAG_PIO_POLLING) {
		switch (qc->tf.protocol) {
		case ATA_PROT_PIO:
		case ATA_PROT_ATAPI:
		case ATA_PROT_ATAPI_NODATA:
			qc->tf.flags |= ATA_TFLAG_POLLING;
			break;
		case ATA_PROT_ATAPI_DMA:
			if (qc->dev->flags & ATA_DFLAG_CDB_INTR)
				/* see ata_check_atapi_dma() */
				BUG();
			break;
		default:
			break;
		}
	}

	/* select the device */
	ata_dev_select(ap, qc->dev->devno, 1, 0);

	/* start the command */
	switch (qc->tf.protocol) {
	case ATA_PROT_NODATA:
		if (qc->tf.flags & ATA_TFLAG_POLLING)
			ata_qc_set_polling(qc);

		ata_tf_to_host(ap, &qc->tf);
		ap->hsm_task_state = HSM_ST_LAST;

		if (qc->tf.flags & ATA_TFLAG_POLLING)
			ata_port_queue_task(ap, ata_pio_task, ap, 0);

		break;

	case ATA_PROT_DMA:
		WARN_ON(qc->tf.flags & ATA_TFLAG_POLLING);

		ap->ops->tf_load(ap, &qc->tf);	 /* load tf registers */
		ap->ops->bmdma_setup(qc);	    /* set up bmdma */
		ap->ops->bmdma_start(qc);	    /* initiate bmdma */
		ap->hsm_task_state = HSM_ST_LAST;
		break;

<<<<<<< HEAD
	case ATA_PROT_PIO:
		if (qc->tf.flags & ATA_TFLAG_POLLING)
			ata_qc_set_polling(qc);
=======
	case ATA_PROT_PIO: /* load tf registers, initiate polling pio */
		ata_qc_set_polling(qc);
		ata_tf_to_host(ap, &qc->tf);
		ap->hsm_task_state = HSM_ST;
		ata_port_queue_task(ap, ata_pio_task, qc, 0);
		break;
>>>>>>> 1ad8e7f9

		ata_tf_to_host(ap, &qc->tf);
<<<<<<< HEAD

		if (qc->tf.flags & ATA_TFLAG_WRITE) {
			/* PIO data out protocol */
			ap->hsm_task_state = HSM_ST_FIRST;
			ata_port_queue_task(ap, ata_pio_task, ap, 0);

			/* always send first data block using
			 * the ata_pio_task() codepath.
			 */
		} else {
			/* PIO data in protocol */
			ap->hsm_task_state = HSM_ST;

			if (qc->tf.flags & ATA_TFLAG_POLLING)
				ata_port_queue_task(ap, ata_pio_task, ap, 0);

			/* if polling, ata_pio_task() handles the rest.
			 * otherwise, interrupt handler takes over from here.
			 */
		}

=======
		ata_port_queue_task(ap, atapi_packet_task, qc, 0);
>>>>>>> 1ad8e7f9
		break;

	case ATA_PROT_ATAPI:
	case ATA_PROT_ATAPI_NODATA:
		if (qc->tf.flags & ATA_TFLAG_POLLING)
			ata_qc_set_polling(qc);

		ata_tf_to_host(ap, &qc->tf);
<<<<<<< HEAD

		ap->hsm_task_state = HSM_ST_FIRST;

		/* send cdb by polling if no cdb interrupt */
		if ((!(qc->dev->flags & ATA_DFLAG_CDB_INTR)) ||
		    (qc->tf.flags & ATA_TFLAG_POLLING))
			ata_port_queue_task(ap, ata_pio_task, ap, 0);
=======
		ata_port_queue_task(ap, atapi_packet_task, qc, 0);
>>>>>>> 1ad8e7f9
		break;

	case ATA_PROT_ATAPI_DMA:
		WARN_ON(qc->tf.flags & ATA_TFLAG_POLLING);

		ap->ops->tf_load(ap, &qc->tf);	 /* load tf registers */
		ap->ops->bmdma_setup(qc);	    /* set up bmdma */
<<<<<<< HEAD
		ap->hsm_task_state = HSM_ST_FIRST;

		/* send cdb by polling if no cdb interrupt */
		if (!(qc->dev->flags & ATA_DFLAG_CDB_INTR))
			ata_port_queue_task(ap, ata_pio_task, ap, 0);
=======
		ata_port_queue_task(ap, atapi_packet_task, qc, 0);
>>>>>>> 1ad8e7f9
		break;

	default:
		WARN_ON(1);
		return AC_ERR_SYSTEM;
	}

	return 0;
}

/**
 *	ata_host_intr - Handle host interrupt for given (port, task)
 *	@ap: Port on which interrupt arrived (possibly...)
 *	@qc: Taskfile currently active in engine
 *
 *	Handle host interrupt for given queued command.  Currently,
 *	only DMA interrupts are handled.  All other commands are
 *	handled via polling with interrupts disabled (nIEN bit).
 *
 *	LOCKING:
 *	spin_lock_irqsave(host_set lock)
 *
 *	RETURNS:
 *	One if interrupt was handled, zero if not (shared irq).
 */

inline unsigned int ata_host_intr (struct ata_port *ap,
				   struct ata_queued_cmd *qc)
{
	u8 status, host_stat = 0;

	VPRINTK("ata%u: protocol %d task_state %d\n",
		ap->id, qc->tf.protocol, ap->hsm_task_state);

	/* Check whether we are expecting interrupt in this state */
	switch (ap->hsm_task_state) {
	case HSM_ST_FIRST:
		/* Some pre-ATAPI-4 devices assert INTRQ
		 * at this state when ready to receive CDB.
		 */

		/* Check the ATA_DFLAG_CDB_INTR flag is enough here.
		 * The flag was turned on only for atapi devices.
		 * No need to check is_atapi_taskfile(&qc->tf) again.
		 */
		if (!(qc->dev->flags & ATA_DFLAG_CDB_INTR))
			goto idle_irq;
		break;
	case HSM_ST_LAST:
		if (qc->tf.protocol == ATA_PROT_DMA ||
		    qc->tf.protocol == ATA_PROT_ATAPI_DMA) {
			/* check status of DMA engine */
			host_stat = ap->ops->bmdma_status(ap);
			VPRINTK("ata%u: host_stat 0x%X\n", ap->id, host_stat);

			/* if it's not our irq... */
			if (!(host_stat & ATA_DMA_INTR))
				goto idle_irq;

			/* before we do anything else, clear DMA-Start bit */
			ap->ops->bmdma_stop(qc);

			if (unlikely(host_stat & ATA_DMA_ERR)) {
				/* error when transfering data to/from memory */
				qc->err_mask |= AC_ERR_HOST_BUS;
				ap->hsm_task_state = HSM_ST_ERR;
			}
		}
		break;
	case HSM_ST:
		break;
	default:
		goto idle_irq;
	}

	/* check altstatus */
	status = ata_altstatus(ap);
	if (status & ATA_BUSY)
		goto idle_irq;

	/* check main status, clearing INTRQ */
	status = ata_chk_status(ap);
	if (unlikely(status & ATA_BUSY))
		goto idle_irq;

	/* ack bmdma irq events */
	ap->ops->irq_clear(ap);

	ata_hsm_move(ap, qc, status, 0);
	return 1;	/* irq handled */

idle_irq:
	ap->stats.idle_irq++;

#ifdef ATA_IRQ_TRAP
	if ((ap->stats.idle_irq % 1000) == 0) {
		ata_irq_ack(ap, 0); /* debug trap */
		printk(KERN_WARNING "ata%d: irq trap\n", ap->id);
		return 1;
	}
#endif
	return 0;	/* irq not handled */
}

/**
 *	ata_interrupt - Default ATA host interrupt handler
 *	@irq: irq line (unused)
 *	@dev_instance: pointer to our ata_host_set information structure
 *	@regs: unused
 *
 *	Default interrupt handler for PCI IDE devices.  Calls
 *	ata_host_intr() for each port that is not disabled.
 *
 *	LOCKING:
 *	Obtains host_set lock during operation.
 *
 *	RETURNS:
 *	IRQ_NONE or IRQ_HANDLED.
 */

irqreturn_t ata_interrupt (int irq, void *dev_instance, struct pt_regs *regs)
{
	struct ata_host_set *host_set = dev_instance;
	unsigned int i;
	unsigned int handled = 0;
	unsigned long flags;

	/* TODO: make _irqsave conditional on x86 PCI IDE legacy mode */
	spin_lock_irqsave(&host_set->lock, flags);

	for (i = 0; i < host_set->n_ports; i++) {
		struct ata_port *ap;

		ap = host_set->ports[i];
		if (ap &&
<<<<<<< HEAD
		    !(ap->flags & ATA_FLAG_PORT_DISABLED)) {
=======
		    !(ap->flags & (ATA_FLAG_DISABLED | ATA_FLAG_NOINTR))) {
>>>>>>> 1ad8e7f9
			struct ata_queued_cmd *qc;

			qc = ata_qc_from_tag(ap, ap->active_tag);
			if (qc && (!(qc->tf.flags & ATA_TFLAG_POLLING)) &&
			    (qc->flags & ATA_QCFLAG_ACTIVE))
				handled |= ata_host_intr(ap, qc);
		}
	}

	spin_unlock_irqrestore(&host_set->lock, flags);

	return IRQ_RETVAL(handled);
}


/*
 * Execute a 'simple' command, that only consists of the opcode 'cmd' itself,
 * without filling any other registers
 */
static int ata_do_simple_cmd(struct ata_port *ap, struct ata_device *dev,
			     u8 cmd)
{
	struct ata_taskfile tf;
	int err;

	ata_tf_init(ap, &tf, dev->devno);

	tf.command = cmd;
	tf.flags |= ATA_TFLAG_DEVICE;
	tf.protocol = ATA_PROT_NODATA;

	err = ata_exec_internal(ap, dev, &tf, NULL, DMA_NONE, NULL, 0);
	if (err)
		printk(KERN_ERR "%s: ata command failed: %d\n",
				__FUNCTION__, err);

	return err;
}

static int ata_flush_cache(struct ata_port *ap, struct ata_device *dev)
{
	u8 cmd;

	if (!ata_try_flush_cache(dev))
		return 0;

	if (ata_id_has_flush_ext(dev->id))
		cmd = ATA_CMD_FLUSH_EXT;
	else
		cmd = ATA_CMD_FLUSH;

	return ata_do_simple_cmd(ap, dev, cmd);
}

static int ata_standby_drive(struct ata_port *ap, struct ata_device *dev)
{
	return ata_do_simple_cmd(ap, dev, ATA_CMD_STANDBYNOW1);
}

static int ata_start_drive(struct ata_port *ap, struct ata_device *dev)
{
	return ata_do_simple_cmd(ap, dev, ATA_CMD_IDLEIMMEDIATE);
}

/**
 *	ata_device_resume - wakeup a previously suspended devices
 *	@ap: port the device is connected to
 *	@dev: the device to resume
 *
 *	Kick the drive back into action, by sending it an idle immediate
 *	command and making sure its transfer mode matches between drive
 *	and host.
 *
 */
int ata_device_resume(struct ata_port *ap, struct ata_device *dev)
{
	if (ap->flags & ATA_FLAG_SUSPENDED) {
		struct ata_device *failed_dev;
		ap->flags &= ~ATA_FLAG_SUSPENDED;
		while (ata_set_mode(ap, &failed_dev))
			ata_dev_disable(ap, failed_dev);
	}
	if (!ata_dev_enabled(dev))
		return 0;
	if (dev->class == ATA_DEV_ATA)
		ata_start_drive(ap, dev);

	return 0;
}

/**
 *	ata_device_suspend - prepare a device for suspend
 *	@ap: port the device is connected to
 *	@dev: the device to suspend
 *
 *	Flush the cache on the drive, if appropriate, then issue a
 *	standbynow command.
 */
int ata_device_suspend(struct ata_port *ap, struct ata_device *dev, pm_message_t state)
{
	if (!ata_dev_enabled(dev))
		return 0;
	if (dev->class == ATA_DEV_ATA)
		ata_flush_cache(ap, dev);

	if (state.event != PM_EVENT_FREEZE)
		ata_standby_drive(ap, dev);
	ap->flags |= ATA_FLAG_SUSPENDED;
	return 0;
}

/**
 *	ata_port_start - Set port up for dma.
 *	@ap: Port to initialize
 *
 *	Called just after data structures for each port are
 *	initialized.  Allocates space for PRD table.
 *
 *	May be used as the port_start() entry in ata_port_operations.
 *
 *	LOCKING:
 *	Inherited from caller.
 */

int ata_port_start (struct ata_port *ap)
{
	struct device *dev = ap->dev;
	int rc;

	ap->prd = dma_alloc_coherent(dev, ATA_PRD_TBL_SZ, &ap->prd_dma, GFP_KERNEL);
	if (!ap->prd)
		return -ENOMEM;

	rc = ata_pad_alloc(ap, dev);
	if (rc) {
		dma_free_coherent(dev, ATA_PRD_TBL_SZ, ap->prd, ap->prd_dma);
		return rc;
	}

	DPRINTK("prd alloc, virt %p, dma %llx\n", ap->prd, (unsigned long long) ap->prd_dma);

	return 0;
}


/**
 *	ata_port_stop - Undo ata_port_start()
 *	@ap: Port to shut down
 *
 *	Frees the PRD table.
 *
 *	May be used as the port_stop() entry in ata_port_operations.
 *
 *	LOCKING:
 *	Inherited from caller.
 */

void ata_port_stop (struct ata_port *ap)
{
	struct device *dev = ap->dev;

	dma_free_coherent(dev, ATA_PRD_TBL_SZ, ap->prd, ap->prd_dma);
	ata_pad_free(ap, dev);
}

void ata_host_stop (struct ata_host_set *host_set)
{
	if (host_set->mmio_base)
		iounmap(host_set->mmio_base);
}


/**
 *	ata_host_remove - Unregister SCSI host structure with upper layers
 *	@ap: Port to unregister
 *	@do_unregister: 1 if we fully unregister, 0 to just stop the port
 *
 *	LOCKING:
 *	Inherited from caller.
 */

static void ata_host_remove(struct ata_port *ap, unsigned int do_unregister)
{
	struct Scsi_Host *sh = ap->host;

	DPRINTK("ENTER\n");

	if (do_unregister)
		scsi_remove_host(sh);

	ap->ops->port_stop(ap);
}

/**
 *	ata_host_init - Initialize an ata_port structure
 *	@ap: Structure to initialize
 *	@host: associated SCSI mid-layer structure
 *	@host_set: Collection of hosts to which @ap belongs
 *	@ent: Probe information provided by low-level driver
 *	@port_no: Port number associated with this ata_port
 *
 *	Initialize a new ata_port structure, and its associated
 *	scsi_host.
 *
 *	LOCKING:
 *	Inherited from caller.
 */

static void ata_host_init(struct ata_port *ap, struct Scsi_Host *host,
			  struct ata_host_set *host_set,
			  const struct ata_probe_ent *ent, unsigned int port_no)
{
	unsigned int i;

	host->max_id = 16;
	host->max_lun = 1;
	host->max_channel = 1;
	host->unique_id = ata_unique_id++;
	host->max_cmd_len = 12;

	ap->flags = ATA_FLAG_DISABLED;
	ap->id = host->unique_id;
	ap->host = host;
	ap->ctl = ATA_DEVCTL_OBS;
	ap->host_set = host_set;
	ap->dev = ent->dev;
	ap->port_no = port_no;
	ap->hard_port_no =
		ent->legacy_mode ? ent->hard_port_no : port_no;
	ap->pio_mask = ent->pio_mask;
	ap->mwdma_mask = ent->mwdma_mask;
	ap->udma_mask = ent->udma_mask;
	ap->flags |= ent->host_flags;
	ap->ops = ent->port_ops;
	ap->cbl = ATA_CBL_NONE;
	ap->sata_spd_limit = UINT_MAX;
	ap->active_tag = ATA_TAG_POISON;
	ap->last_ctl = 0xFF;

	INIT_WORK(&ap->port_task, NULL, NULL);
	INIT_LIST_HEAD(&ap->eh_done_q);

	for (i = 0; i < ATA_MAX_DEVICES; i++) {
		struct ata_device *dev = &ap->device[i];
		dev->devno = i;
		dev->pio_mask = UINT_MAX;
		dev->mwdma_mask = UINT_MAX;
		dev->udma_mask = UINT_MAX;
	}

#ifdef ATA_IRQ_TRAP
	ap->stats.unhandled_irq = 1;
	ap->stats.idle_irq = 1;
#endif

	memcpy(&ap->ioaddr, &ent->port[port_no], sizeof(struct ata_ioports));
}

/**
 *	ata_host_add - Attach low-level ATA driver to system
 *	@ent: Information provided by low-level driver
 *	@host_set: Collections of ports to which we add
 *	@port_no: Port number associated with this host
 *
 *	Attach low-level ATA driver to system.
 *
 *	LOCKING:
 *	PCI/etc. bus probe sem.
 *
 *	RETURNS:
 *	New ata_port on success, for NULL on error.
 */

static struct ata_port * ata_host_add(const struct ata_probe_ent *ent,
				      struct ata_host_set *host_set,
				      unsigned int port_no)
{
	struct Scsi_Host *host;
	struct ata_port *ap;
	int rc;

	DPRINTK("ENTER\n");

	if (!ent->port_ops->probe_reset &&
	    !(ent->host_flags & (ATA_FLAG_SATA_RESET | ATA_FLAG_SRST))) {
		printk(KERN_ERR "ata%u: no reset mechanism available\n",
		       port_no);
		return NULL;
	}

	host = scsi_host_alloc(ent->sht, sizeof(struct ata_port));
	if (!host)
		return NULL;

	host->transportt = &ata_scsi_transport_template;

	ap = (struct ata_port *) &host->hostdata[0];

	ata_host_init(ap, host, host_set, ent, port_no);

	rc = ap->ops->port_start(ap);
	if (rc)
		goto err_out;

	return ap;

err_out:
	scsi_host_put(host);
	return NULL;
}

/**
 *	ata_device_add - Register hardware device with ATA and SCSI layers
 *	@ent: Probe information describing hardware device to be registered
 *
 *	This function processes the information provided in the probe
 *	information struct @ent, allocates the necessary ATA and SCSI
 *	host information structures, initializes them, and registers
 *	everything with requisite kernel subsystems.
 *
 *	This function requests irqs, probes the ATA bus, and probes
 *	the SCSI bus.
 *
 *	LOCKING:
 *	PCI/etc. bus probe sem.
 *
 *	RETURNS:
 *	Number of ports registered.  Zero on error (no ports registered).
 */

int ata_device_add(const struct ata_probe_ent *ent)
{
	unsigned int count = 0, i;
	struct device *dev = ent->dev;
	struct ata_host_set *host_set;

	DPRINTK("ENTER\n");
	/* alloc a container for our list of ATA ports (buses) */
	host_set = kzalloc(sizeof(struct ata_host_set) +
			   (ent->n_ports * sizeof(void *)), GFP_KERNEL);
	if (!host_set)
		return 0;
	spin_lock_init(&host_set->lock);

	host_set->dev = dev;
	host_set->n_ports = ent->n_ports;
	host_set->irq = ent->irq;
	host_set->mmio_base = ent->mmio_base;
	host_set->private_data = ent->private_data;
	host_set->ops = ent->port_ops;
	host_set->flags = ent->host_set_flags;

	/* register each port bound to this device */
	for (i = 0; i < ent->n_ports; i++) {
		struct ata_port *ap;
		unsigned long xfer_mode_mask;

		ap = ata_host_add(ent, host_set, i);
		if (!ap)
			goto err_out;

		host_set->ports[i] = ap;
		xfer_mode_mask =(ap->udma_mask << ATA_SHIFT_UDMA) |
				(ap->mwdma_mask << ATA_SHIFT_MWDMA) |
				(ap->pio_mask << ATA_SHIFT_PIO);

		/* print per-port info to dmesg */
		printk(KERN_INFO "ata%u: %cATA max %s cmd 0x%lX ctl 0x%lX "
				 "bmdma 0x%lX irq %lu\n",
			ap->id,
			ap->flags & ATA_FLAG_SATA ? 'S' : 'P',
			ata_mode_string(xfer_mode_mask),
	       		ap->ioaddr.cmd_addr,
	       		ap->ioaddr.ctl_addr,
	       		ap->ioaddr.bmdma_addr,
	       		ent->irq);

		ata_chk_status(ap);
		host_set->ops->irq_clear(ap);
		count++;
	}

	if (!count)
		goto err_free_ret;

	/* obtain irq, that is shared between channels */
	if (request_irq(ent->irq, ent->port_ops->irq_handler, ent->irq_flags,
			DRV_NAME, host_set))
		goto err_out;

	/* perform each probe synchronously */
	DPRINTK("probe begin\n");
	for (i = 0; i < count; i++) {
		struct ata_port *ap;
		int rc;

		ap = host_set->ports[i];

		DPRINTK("ata%u: bus probe begin\n", ap->id);
		rc = ata_bus_probe(ap);
		DPRINTK("ata%u: bus probe end\n", ap->id);

		if (rc) {
			/* FIXME: do something useful here?
			 * Current libata behavior will
			 * tear down everything when
			 * the module is removed
			 * or the h/w is unplugged.
			 */
		}

		rc = scsi_add_host(ap->host, dev);
		if (rc) {
			printk(KERN_ERR "ata%u: scsi_add_host failed\n",
			       ap->id);
			/* FIXME: do something useful here */
			/* FIXME: handle unconditional calls to
			 * scsi_scan_host and ata_host_remove, below,
			 * at the very least
			 */
		}
	}

	/* probes are done, now scan each port's disk(s) */
	DPRINTK("host probe begin\n");
	for (i = 0; i < count; i++) {
		struct ata_port *ap = host_set->ports[i];

		ata_scsi_scan_host(ap);
	}

	dev_set_drvdata(dev, host_set);

	VPRINTK("EXIT, returning %u\n", ent->n_ports);
	return ent->n_ports; /* success */

err_out:
	for (i = 0; i < count; i++) {
		ata_host_remove(host_set->ports[i], 1);
		scsi_host_put(host_set->ports[i]->host);
	}
err_free_ret:
	kfree(host_set);
	VPRINTK("EXIT, returning 0\n");
	return 0;
}

/**
 *	ata_host_set_remove - PCI layer callback for device removal
 *	@host_set: ATA host set that was removed
 *
 *	Unregister all objects associated with this host set. Free those
 *	objects.
 *
 *	LOCKING:
 *	Inherited from calling layer (may sleep).
 */

void ata_host_set_remove(struct ata_host_set *host_set)
{
	struct ata_port *ap;
	unsigned int i;

	for (i = 0; i < host_set->n_ports; i++) {
		ap = host_set->ports[i];
		scsi_remove_host(ap->host);
	}

	free_irq(host_set->irq, host_set);

	for (i = 0; i < host_set->n_ports; i++) {
		ap = host_set->ports[i];

		ata_scsi_release(ap->host);

		if ((ap->flags & ATA_FLAG_NO_LEGACY) == 0) {
			struct ata_ioports *ioaddr = &ap->ioaddr;

			if (ioaddr->cmd_addr == 0x1f0)
				release_region(0x1f0, 8);
			else if (ioaddr->cmd_addr == 0x170)
				release_region(0x170, 8);
		}

		scsi_host_put(ap->host);
	}

	if (host_set->ops->host_stop)
		host_set->ops->host_stop(host_set);

	kfree(host_set);
}

/**
 *	ata_scsi_release - SCSI layer callback hook for host unload
 *	@host: libata host to be unloaded
 *
 *	Performs all duties necessary to shut down a libata port...
 *	Kill port kthread, disable port, and release resources.
 *
 *	LOCKING:
 *	Inherited from SCSI layer.
 *
 *	RETURNS:
 *	One.
 */

int ata_scsi_release(struct Scsi_Host *host)
{
	struct ata_port *ap = (struct ata_port *) &host->hostdata[0];
	int i;

	DPRINTK("ENTER\n");

	ap->ops->port_disable(ap);
	ata_host_remove(ap, 0);
	for (i = 0; i < ATA_MAX_DEVICES; i++)
		kfree(ap->device[i].id);

	DPRINTK("EXIT\n");
	return 1;
}

/**
 *	ata_std_ports - initialize ioaddr with standard port offsets.
 *	@ioaddr: IO address structure to be initialized
 *
 *	Utility function which initializes data_addr, error_addr,
 *	feature_addr, nsect_addr, lbal_addr, lbam_addr, lbah_addr,
 *	device_addr, status_addr, and command_addr to standard offsets
 *	relative to cmd_addr.
 *
 *	Does not set ctl_addr, altstatus_addr, bmdma_addr, or scr_addr.
 */

void ata_std_ports(struct ata_ioports *ioaddr)
{
	ioaddr->data_addr = ioaddr->cmd_addr + ATA_REG_DATA;
	ioaddr->error_addr = ioaddr->cmd_addr + ATA_REG_ERR;
	ioaddr->feature_addr = ioaddr->cmd_addr + ATA_REG_FEATURE;
	ioaddr->nsect_addr = ioaddr->cmd_addr + ATA_REG_NSECT;
	ioaddr->lbal_addr = ioaddr->cmd_addr + ATA_REG_LBAL;
	ioaddr->lbam_addr = ioaddr->cmd_addr + ATA_REG_LBAM;
	ioaddr->lbah_addr = ioaddr->cmd_addr + ATA_REG_LBAH;
	ioaddr->device_addr = ioaddr->cmd_addr + ATA_REG_DEVICE;
	ioaddr->status_addr = ioaddr->cmd_addr + ATA_REG_STATUS;
	ioaddr->command_addr = ioaddr->cmd_addr + ATA_REG_CMD;
}


#ifdef CONFIG_PCI

void ata_pci_host_stop (struct ata_host_set *host_set)
{
	struct pci_dev *pdev = to_pci_dev(host_set->dev);

	pci_iounmap(pdev, host_set->mmio_base);
}

/**
 *	ata_pci_remove_one - PCI layer callback for device removal
 *	@pdev: PCI device that was removed
 *
 *	PCI layer indicates to libata via this hook that
 *	hot-unplug or module unload event has occurred.
 *	Handle this by unregistering all objects associated
 *	with this PCI device.  Free those objects.  Then finally
 *	release PCI resources and disable device.
 *
 *	LOCKING:
 *	Inherited from PCI layer (may sleep).
 */

void ata_pci_remove_one (struct pci_dev *pdev)
{
	struct device *dev = pci_dev_to_dev(pdev);
	struct ata_host_set *host_set = dev_get_drvdata(dev);

	ata_host_set_remove(host_set);
	pci_release_regions(pdev);
	pci_disable_device(pdev);
	dev_set_drvdata(dev, NULL);
}

/* move to PCI subsystem */
int pci_test_config_bits(struct pci_dev *pdev, const struct pci_bits *bits)
{
	unsigned long tmp = 0;

	switch (bits->width) {
	case 1: {
		u8 tmp8 = 0;
		pci_read_config_byte(pdev, bits->reg, &tmp8);
		tmp = tmp8;
		break;
	}
	case 2: {
		u16 tmp16 = 0;
		pci_read_config_word(pdev, bits->reg, &tmp16);
		tmp = tmp16;
		break;
	}
	case 4: {
		u32 tmp32 = 0;
		pci_read_config_dword(pdev, bits->reg, &tmp32);
		tmp = tmp32;
		break;
	}

	default:
		return -EINVAL;
	}

	tmp &= bits->mask;

	return (tmp == bits->val) ? 1 : 0;
}

int ata_pci_device_suspend(struct pci_dev *pdev, pm_message_t state)
{
	pci_save_state(pdev);
	pci_disable_device(pdev);
	pci_set_power_state(pdev, PCI_D3hot);
	return 0;
}

int ata_pci_device_resume(struct pci_dev *pdev)
{
	pci_set_power_state(pdev, PCI_D0);
	pci_restore_state(pdev);
	pci_enable_device(pdev);
	pci_set_master(pdev);
	return 0;
}
#endif /* CONFIG_PCI */


static int __init ata_init(void)
{
	ata_wq = create_workqueue("ata");
	if (!ata_wq)
		return -ENOMEM;

	printk(KERN_DEBUG "libata version " DRV_VERSION " loaded.\n");
	return 0;
}

static void __exit ata_exit(void)
{
	destroy_workqueue(ata_wq);
}

module_init(ata_init);
module_exit(ata_exit);

static unsigned long ratelimit_time;
static spinlock_t ata_ratelimit_lock = SPIN_LOCK_UNLOCKED;

int ata_ratelimit(void)
{
	int rc;
	unsigned long flags;

	spin_lock_irqsave(&ata_ratelimit_lock, flags);

	if (time_after(jiffies, ratelimit_time)) {
		rc = 1;
		ratelimit_time = jiffies + (HZ/5);
	} else
		rc = 0;

	spin_unlock_irqrestore(&ata_ratelimit_lock, flags);

	return rc;
}

/*
 * libata is essentially a library of internal helper functions for
 * low-level ATA host controller drivers.  As such, the API/ABI is
 * likely to change as new drivers are added and updated.
 * Do not depend on ABI/API stability.
 */

EXPORT_SYMBOL_GPL(ata_std_bios_param);
EXPORT_SYMBOL_GPL(ata_std_ports);
EXPORT_SYMBOL_GPL(ata_device_add);
EXPORT_SYMBOL_GPL(ata_host_set_remove);
EXPORT_SYMBOL_GPL(ata_sg_init);
EXPORT_SYMBOL_GPL(ata_sg_init_one);
EXPORT_SYMBOL_GPL(__ata_qc_complete);
EXPORT_SYMBOL_GPL(ata_qc_issue_prot);
EXPORT_SYMBOL_GPL(ata_tf_load);
EXPORT_SYMBOL_GPL(ata_tf_read);
EXPORT_SYMBOL_GPL(ata_noop_dev_select);
EXPORT_SYMBOL_GPL(ata_std_dev_select);
EXPORT_SYMBOL_GPL(ata_tf_to_fis);
EXPORT_SYMBOL_GPL(ata_tf_from_fis);
EXPORT_SYMBOL_GPL(ata_check_status);
EXPORT_SYMBOL_GPL(ata_altstatus);
EXPORT_SYMBOL_GPL(ata_exec_command);
EXPORT_SYMBOL_GPL(ata_port_start);
EXPORT_SYMBOL_GPL(ata_port_stop);
EXPORT_SYMBOL_GPL(ata_host_stop);
EXPORT_SYMBOL_GPL(ata_interrupt);
EXPORT_SYMBOL_GPL(ata_qc_prep);
EXPORT_SYMBOL_GPL(ata_noop_qc_prep);
EXPORT_SYMBOL_GPL(ata_bmdma_setup);
EXPORT_SYMBOL_GPL(ata_bmdma_start);
EXPORT_SYMBOL_GPL(ata_bmdma_irq_clear);
EXPORT_SYMBOL_GPL(ata_bmdma_status);
EXPORT_SYMBOL_GPL(ata_bmdma_stop);
EXPORT_SYMBOL_GPL(ata_port_probe);
EXPORT_SYMBOL_GPL(sata_phy_reset);
EXPORT_SYMBOL_GPL(__sata_phy_reset);
EXPORT_SYMBOL_GPL(ata_bus_reset);
EXPORT_SYMBOL_GPL(ata_std_probeinit);
EXPORT_SYMBOL_GPL(ata_std_softreset);
EXPORT_SYMBOL_GPL(sata_std_hardreset);
EXPORT_SYMBOL_GPL(ata_std_postreset);
EXPORT_SYMBOL_GPL(ata_std_probe_reset);
EXPORT_SYMBOL_GPL(ata_drive_probe_reset);
EXPORT_SYMBOL_GPL(ata_dev_revalidate);
EXPORT_SYMBOL_GPL(ata_dev_classify);
EXPORT_SYMBOL_GPL(ata_dev_pair);
EXPORT_SYMBOL_GPL(ata_port_disable);
EXPORT_SYMBOL_GPL(ata_ratelimit);
EXPORT_SYMBOL_GPL(ata_busy_sleep);
EXPORT_SYMBOL_GPL(ata_port_queue_task);
EXPORT_SYMBOL_GPL(ata_scsi_ioctl);
EXPORT_SYMBOL_GPL(ata_scsi_queuecmd);
EXPORT_SYMBOL_GPL(ata_scsi_slave_config);
EXPORT_SYMBOL_GPL(ata_scsi_release);
EXPORT_SYMBOL_GPL(ata_host_intr);
EXPORT_SYMBOL_GPL(ata_id_string);
EXPORT_SYMBOL_GPL(ata_id_c_string);
EXPORT_SYMBOL_GPL(ata_scsi_simulate);

EXPORT_SYMBOL_GPL(ata_pio_need_iordy);
EXPORT_SYMBOL_GPL(ata_timing_compute);
EXPORT_SYMBOL_GPL(ata_timing_merge);

#ifdef CONFIG_PCI
EXPORT_SYMBOL_GPL(pci_test_config_bits);
EXPORT_SYMBOL_GPL(ata_pci_host_stop);
EXPORT_SYMBOL_GPL(ata_pci_init_native_mode);
EXPORT_SYMBOL_GPL(ata_pci_init_one);
EXPORT_SYMBOL_GPL(ata_pci_remove_one);
EXPORT_SYMBOL_GPL(ata_pci_device_suspend);
EXPORT_SYMBOL_GPL(ata_pci_device_resume);
EXPORT_SYMBOL_GPL(ata_pci_default_filter);
EXPORT_SYMBOL_GPL(ata_pci_clear_simplex);
#endif /* CONFIG_PCI */

EXPORT_SYMBOL_GPL(ata_device_suspend);
EXPORT_SYMBOL_GPL(ata_device_resume);
EXPORT_SYMBOL_GPL(ata_scsi_device_suspend);
EXPORT_SYMBOL_GPL(ata_scsi_device_resume);

EXPORT_SYMBOL_GPL(ata_scsi_error);
EXPORT_SYMBOL_GPL(ata_eng_timeout);
EXPORT_SYMBOL_GPL(ata_eh_qc_complete);
EXPORT_SYMBOL_GPL(ata_eh_qc_retry);<|MERGE_RESOLUTION|>--- conflicted
+++ resolved
@@ -3435,108 +3435,6 @@
 }
 
 /**
-<<<<<<< HEAD
-=======
- *	ata_pio_poll - poll using PIO, depending on current state
- *	@qc: qc in progress
- *
- *	LOCKING:
- *	None.  (executing in kernel thread context)
- *
- *	RETURNS:
- *	timeout value to use
- */
-static unsigned long ata_pio_poll(struct ata_queued_cmd *qc)
-{
-	struct ata_port *ap = qc->ap;
-	u8 status;
-	unsigned int poll_state = HSM_ST_UNKNOWN;
-	unsigned int reg_state = HSM_ST_UNKNOWN;
-
-	switch (ap->hsm_task_state) {
-	case HSM_ST:
-	case HSM_ST_POLL:
-		poll_state = HSM_ST_POLL;
-		reg_state = HSM_ST;
-		break;
-	case HSM_ST_LAST:
-	case HSM_ST_LAST_POLL:
-		poll_state = HSM_ST_LAST_POLL;
-		reg_state = HSM_ST_LAST;
-		break;
-	default:
-		BUG();
-		break;
-	}
-
-	status = ata_chk_status(ap);
-	if (status & ATA_BUSY) {
-		if (time_after(jiffies, ap->pio_task_timeout)) {
-			qc->err_mask |= AC_ERR_TIMEOUT;
-			ap->hsm_task_state = HSM_ST_TMOUT;
-			return 0;
-		}
-		ap->hsm_task_state = poll_state;
-		return ATA_SHORT_PAUSE;
-	}
-
-	ap->hsm_task_state = reg_state;
-	return 0;
-}
-
-/**
- *	ata_pio_complete - check if drive is busy or idle
- *	@qc: qc to complete
- *
- *	LOCKING:
- *	None.  (executing in kernel thread context)
- *
- *	RETURNS:
- *	Non-zero if qc completed, zero otherwise.
- */
-static int ata_pio_complete(struct ata_queued_cmd *qc)
-{
-	struct ata_port *ap = qc->ap;
-	u8 drv_stat;
-
-	/*
-	 * This is purely heuristic.  This is a fast path.  Sometimes when
-	 * we enter, BSY will be cleared in a chk-status or two.  If not,
-	 * the drive is probably seeking or something.  Snooze for a couple
-	 * msecs, then chk-status again.  If still busy, fall back to
-	 * HSM_ST_POLL state.
-	 */
-	drv_stat = ata_busy_wait(ap, ATA_BUSY, 10);
-	if (drv_stat & ATA_BUSY) {
-		msleep(2);
-		drv_stat = ata_busy_wait(ap, ATA_BUSY, 10);
-		if (drv_stat & ATA_BUSY) {
-			ap->hsm_task_state = HSM_ST_LAST_POLL;
-			ap->pio_task_timeout = jiffies + ATA_TMOUT_PIO;
-			return 0;
-		}
-	}
-
-	drv_stat = ata_wait_idle(ap);
-	if (!ata_ok(drv_stat)) {
-		qc->err_mask |= __ac_err_mask(drv_stat);
-		ap->hsm_task_state = HSM_ST_ERR;
-		return 0;
-	}
-
-	ap->hsm_task_state = HSM_ST_IDLE;
-
-	WARN_ON(qc->err_mask);
-	ata_poll_qc_complete(qc);
-
-	/* another command may start at this point */
-
-	return 1;
-}
-
-
-/**
->>>>>>> 1ad8e7f9
  *	swap_buf_le16 - swap halves of 16-bit words in place
  *	@buf:  Buffer to swap
  *	@buf_words:  Number of 16-bit words in buffer.
@@ -3933,30 +3831,18 @@
 }
 
 /**
-<<<<<<< HEAD
  *	ata_hsm_ok_in_wq - Check if the qc can be handled in the workqueue.
  *	@ap: the target ata_port
  *	@qc: qc on going
-=======
- *	ata_pio_block - start PIO on a block
- *	@qc: qc to transfer block for
->>>>>>> 1ad8e7f9
  *
  *	RETURNS:
  *	1 if ok in workqueue, 0 otherwise.
  */
-<<<<<<< HEAD
 
 static inline int ata_hsm_ok_in_wq(struct ata_port *ap, struct ata_queued_cmd *qc)
 {
 	if (qc->tf.flags & ATA_TFLAG_POLLING)
 		return 1;
-=======
-static void ata_pio_block(struct ata_queued_cmd *qc)
-{
-	struct ata_port *ap = qc->ap;
-	u8 status;
->>>>>>> 1ad8e7f9
 
 	if (ap->hsm_task_state == HSM_ST_FIRST) {
 		if (qc->tf.protocol == ATA_PROT_PIO &&
@@ -3968,7 +3854,6 @@
 			return 1;
 	}
 
-<<<<<<< HEAD
 	return 0;
 }
 
@@ -3982,14 +3867,6 @@
  *	RETURNS:
  *	1 when poll next status needed, 0 otherwise.
  */
-=======
-	/* check error */
-	if (status & (ATA_ERR | ATA_DF)) {
-		qc->err_mask |= AC_ERR_DEV;
-		ap->hsm_task_state = HSM_ST_ERR;
-		return;
-	}
->>>>>>> 1ad8e7f9
 
 static int ata_hsm_move(struct ata_port *ap, struct ata_queued_cmd *qc,
 			 u8 status, int in_wq)
@@ -4041,7 +3918,6 @@
 			goto fsm_start;
 		}
 
-<<<<<<< HEAD
 		/* Send the CDB (atapi) or the first data block (ata pio out).
 		 * During the state transition, interrupt handler shouldn't
 		 * be invoked before the data transfer is complete and
@@ -4073,15 +3949,6 @@
 		 * otherwise, interrupt handler takes over from here.
 		 */
 		break;
-=======
-static void ata_pio_error(struct ata_queued_cmd *qc)
-{
-	struct ata_port *ap = qc->ap;
-
-	if (qc->tf.command != ATA_CMD_PACKET)
-		printk(KERN_WARNING "ata%u: dev %u PIO error\n",
-		       ap->id, qc->dev->devno);
->>>>>>> 1ad8e7f9
 
 	case HSM_ST:
 		/* complete command or read/write the data register */
@@ -4109,18 +3976,9 @@
 
 			atapi_pio_bytes(qc);
 
-<<<<<<< HEAD
 			if (unlikely(ap->hsm_task_state == HSM_ST_ERR))
 				/* bad ireason reported by device */
 				goto fsm_start;
-=======
-static void ata_pio_task(void *_data)
-{
-	struct ata_queued_cmd *qc = _data;
-	struct ata_port *ap = qc->ap;
-	unsigned long timeout;
-	int qc_completed;
->>>>>>> 1ad8e7f9
 
 		} else {
 			/* ATA PIO protocol */
@@ -4159,7 +4017,6 @@
 				goto fsm_start;
 			}
 
-<<<<<<< HEAD
 			ata_pio_sectors(qc);
 
 			if (ap->hsm_task_state == HSM_ST_LAST &&
@@ -4197,23 +4054,9 @@
 			ata_qc_complete(qc);
 
 		poll_next = 0;
-=======
-	case HSM_ST:
-		ata_pio_block(qc);
 		break;
 
-	case HSM_ST_LAST:
-		qc_completed = ata_pio_complete(qc);
-		break;
-
-	case HSM_ST_POLL:
-	case HSM_ST_LAST_POLL:
-		timeout = ata_pio_poll(qc);
->>>>>>> 1ad8e7f9
-		break;
-
 	case HSM_ST_ERR:
-<<<<<<< HEAD
 		if (qc->tf.command != ATA_CMD_PACKET)
 			printk(KERN_ERR "ata%u: command error, drv_stat 0x%x\n",
 			       ap->id, status);
@@ -4242,32 +4085,6 @@
 }
 
 static void ata_pio_task(void *_data)
-=======
-		ata_pio_error(qc);
-		return;
-	}
-
-	if (timeout)
-		ata_port_queue_task(ap, ata_pio_task, qc, timeout);
-	else if (!qc_completed)
-		goto fsm_start;
-}
-
-/**
- *	atapi_packet_task - Write CDB bytes to hardware
- *	@_data: qc in progress
- *
- *	When device has indicated its readiness to accept
- *	a CDB, this function is called.  Send the CDB.
- *	If DMA is to be performed, exit immediately.
- *	Otherwise, we are in polling mode, so poll
- *	status under operation succeeds or fails.
- *
- *	LOCKING:
- *	Kernel thread context (may sleep)
- */
-static void atapi_packet_task(void *_data)
->>>>>>> 1ad8e7f9
 {
 	struct ata_queued_cmd *qc = _data;
 	struct ata_port *ap = qc->ap;
@@ -4277,7 +4094,6 @@
 fsm_start:
 	WARN_ON(ap->hsm_task_state == HSM_ST_IDLE);
 
-<<<<<<< HEAD
 	qc = ata_qc_from_tag(ap, ap->active_tag);
 	WARN_ON(qc == NULL);
 
@@ -4296,48 +4112,6 @@
 			ata_port_queue_task(ap, ata_pio_task, ap, ATA_SHORT_PAUSE);
 			return;
 		}
-=======
-	/* sleep-wait for BSY to clear */
-	DPRINTK("busy wait\n");
-	if (ata_busy_sleep(ap, ATA_TMOUT_CDB_QUICK, ATA_TMOUT_CDB)) {
-		qc->err_mask |= AC_ERR_TIMEOUT;
-		goto err_out;
-	}
-
-	/* make sure DRQ is set */
-	status = ata_chk_status(ap);
-	if ((status & (ATA_BUSY | ATA_DRQ)) != ATA_DRQ) {
-		qc->err_mask |= AC_ERR_HSM;
-		goto err_out;
-	}
-
-	/* send SCSI cdb */
-	DPRINTK("send cdb\n");
-	WARN_ON(qc->dev->cdb_len < 12);
-
-	if (qc->tf.protocol == ATA_PROT_ATAPI_DMA ||
-	    qc->tf.protocol == ATA_PROT_ATAPI_NODATA) {
-		unsigned long flags;
-
-		/* Once we're done issuing command and kicking bmdma,
-		 * irq handler takes over.  To not lose irq, we need
-		 * to clear NOINTR flag before sending cdb, but
-		 * interrupt handler shouldn't be invoked before we're
-		 * finished.  Hence, the following locking.
-		 */
-		spin_lock_irqsave(&ap->host_set->lock, flags);
-		ap->flags &= ~ATA_FLAG_NOINTR;
-		ata_data_xfer(ap, qc->cdb, qc->dev->cdb_len, 1);
-		if (qc->tf.protocol == ATA_PROT_ATAPI_DMA)
-			ap->ops->bmdma_start(qc);	/* initiate bmdma */
-		spin_unlock_irqrestore(&ap->host_set->lock, flags);
-	} else {
-		ata_data_xfer(ap, qc->cdb, qc->dev->cdb_len, 1);
-
-		/* PIO commands are handled by polling */
-		ap->hsm_task_state = HSM_ST;
-		ata_port_queue_task(ap, ata_pio_task, qc, 0);
->>>>>>> 1ad8e7f9
 	}
 
 	/* move the HSM */
@@ -4351,7 +4125,6 @@
 }
 
 /**
-<<<<<<< HEAD
  *	ata_qc_timeout - Handle timeout of queued command
  *	@qc: Command that timed out
  *
@@ -4447,8 +4220,6 @@
 }
 
 /**
-=======
->>>>>>> 1ad8e7f9
  *	ata_qc_new - Request an available ATA command, for queueing
  *	@ap: Port associated with device @dev
  *	@dev: Device from whom we request an available command structure
@@ -4681,21 +4452,11 @@
 		ap->hsm_task_state = HSM_ST_LAST;
 		break;
 
-<<<<<<< HEAD
 	case ATA_PROT_PIO:
 		if (qc->tf.flags & ATA_TFLAG_POLLING)
 			ata_qc_set_polling(qc);
-=======
-	case ATA_PROT_PIO: /* load tf registers, initiate polling pio */
-		ata_qc_set_polling(qc);
+
 		ata_tf_to_host(ap, &qc->tf);
-		ap->hsm_task_state = HSM_ST;
-		ata_port_queue_task(ap, ata_pio_task, qc, 0);
-		break;
->>>>>>> 1ad8e7f9
-
-		ata_tf_to_host(ap, &qc->tf);
-<<<<<<< HEAD
 
 		if (qc->tf.flags & ATA_TFLAG_WRITE) {
 			/* PIO data out protocol */
@@ -4717,9 +4478,6 @@
 			 */
 		}
 
-=======
-		ata_port_queue_task(ap, atapi_packet_task, qc, 0);
->>>>>>> 1ad8e7f9
 		break;
 
 	case ATA_PROT_ATAPI:
@@ -4728,7 +4486,6 @@
 			ata_qc_set_polling(qc);
 
 		ata_tf_to_host(ap, &qc->tf);
-<<<<<<< HEAD
 
 		ap->hsm_task_state = HSM_ST_FIRST;
 
@@ -4736,9 +4493,6 @@
 		if ((!(qc->dev->flags & ATA_DFLAG_CDB_INTR)) ||
 		    (qc->tf.flags & ATA_TFLAG_POLLING))
 			ata_port_queue_task(ap, ata_pio_task, ap, 0);
-=======
-		ata_port_queue_task(ap, atapi_packet_task, qc, 0);
->>>>>>> 1ad8e7f9
 		break;
 
 	case ATA_PROT_ATAPI_DMA:
@@ -4746,15 +4500,11 @@
 
 		ap->ops->tf_load(ap, &qc->tf);	 /* load tf registers */
 		ap->ops->bmdma_setup(qc);	    /* set up bmdma */
-<<<<<<< HEAD
 		ap->hsm_task_state = HSM_ST_FIRST;
 
 		/* send cdb by polling if no cdb interrupt */
 		if (!(qc->dev->flags & ATA_DFLAG_CDB_INTR))
 			ata_port_queue_task(ap, ata_pio_task, ap, 0);
-=======
-		ata_port_queue_task(ap, atapi_packet_task, qc, 0);
->>>>>>> 1ad8e7f9
 		break;
 
 	default:
@@ -4890,11 +4640,7 @@
 
 		ap = host_set->ports[i];
 		if (ap &&
-<<<<<<< HEAD
-		    !(ap->flags & ATA_FLAG_PORT_DISABLED)) {
-=======
-		    !(ap->flags & (ATA_FLAG_DISABLED | ATA_FLAG_NOINTR))) {
->>>>>>> 1ad8e7f9
+		    !(ap->flags & ATA_FLAG_DISABLED)) {
 			struct ata_queued_cmd *qc;
 
 			qc = ata_qc_from_tag(ap, ap->active_tag);
