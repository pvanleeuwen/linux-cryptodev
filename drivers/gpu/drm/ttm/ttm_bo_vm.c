/* SPDX-License-Identifier: GPL-2.0 OR MIT */
/**************************************************************************
 *
 * Copyright (c) 2006-2009 VMware, Inc., Palo Alto, CA., USA
 * All Rights Reserved.
 *
 * Permission is hereby granted, free of charge, to any person obtaining a
 * copy of this software and associated documentation files (the
 * "Software"), to deal in the Software without restriction, including
 * without limitation the rights to use, copy, modify, merge, publish,
 * distribute, sub license, and/or sell copies of the Software, and to
 * permit persons to whom the Software is furnished to do so, subject to
 * the following conditions:
 *
 * The above copyright notice and this permission notice (including the
 * next paragraph) shall be included in all copies or substantial portions
 * of the Software.
 *
 * THE SOFTWARE IS PROVIDED "AS IS", WITHOUT WARRANTY OF ANY KIND, EXPRESS OR
 * IMPLIED, INCLUDING BUT NOT LIMITED TO THE WARRANTIES OF MERCHANTABILITY,
 * FITNESS FOR A PARTICULAR PURPOSE AND NON-INFRINGEMENT. IN NO EVENT SHALL
 * THE COPYRIGHT HOLDERS, AUTHORS AND/OR ITS SUPPLIERS BE LIABLE FOR ANY CLAIM,
 * DAMAGES OR OTHER LIABILITY, WHETHER IN AN ACTION OF CONTRACT, TORT OR
 * OTHERWISE, ARISING FROM, OUT OF OR IN CONNECTION WITH THE SOFTWARE OR THE
 * USE OR OTHER DEALINGS IN THE SOFTWARE.
 *
 **************************************************************************/
/*
 * Authors: Thomas Hellstrom <thellstrom-at-vmware-dot-com>
 */

#define pr_fmt(fmt) "[TTM] " fmt

#include <drm/ttm/ttm_module.h>
#include <drm/ttm/ttm_bo_driver.h>
#include <drm/ttm/ttm_placement.h>
#include <drm/drm_vma_manager.h>
#include <linux/mm.h>
#include <linux/pfn_t.h>
#include <linux/rbtree.h>
#include <linux/module.h>
#include <linux/uaccess.h>
#include <linux/mem_encrypt.h>

static vm_fault_t ttm_bo_vm_fault_idle(struct ttm_buffer_object *bo,
				struct vm_fault *vmf)
{
	vm_fault_t ret = 0;
	int err = 0;

	if (likely(!bo->moving))
		goto out_unlock;

	/*
	 * Quick non-stalling check for idle.
	 */
	if (dma_fence_is_signaled(bo->moving))
		goto out_clear;

	/*
	 * If possible, avoid waiting for GPU with mmap_sem
	 * held.  We only do this if the fault allows retry and this
	 * is the first attempt.
	 */
	if (fault_flag_allow_retry_first(vmf->flags)) {
		ret = VM_FAULT_RETRY;
		if (vmf->flags & FAULT_FLAG_RETRY_NOWAIT)
			goto out_unlock;

		ttm_bo_get(bo);
		up_read(&vmf->vma->vm_mm->mmap_sem);
		(void) dma_fence_wait(bo->moving, true);
		dma_resv_unlock(bo->base.resv);
		ttm_bo_put(bo);
		goto out_unlock;
	}

	/*
	 * Ordinary wait.
	 */
	err = dma_fence_wait(bo->moving, true);
	if (unlikely(err != 0)) {
		ret = (err != -ERESTARTSYS) ? VM_FAULT_SIGBUS :
			VM_FAULT_NOPAGE;
		goto out_unlock;
	}

out_clear:
	dma_fence_put(bo->moving);
	bo->moving = NULL;

out_unlock:
	return ret;
}

static unsigned long ttm_bo_io_mem_pfn(struct ttm_buffer_object *bo,
				       unsigned long page_offset)
{
	struct ttm_bo_device *bdev = bo->bdev;

	if (bdev->driver->io_mem_pfn)
		return bdev->driver->io_mem_pfn(bo, page_offset);

	return ((bo->mem.bus.base + bo->mem.bus.offset) >> PAGE_SHIFT)
		+ page_offset;
}

/**
 * ttm_bo_vm_reserve - Reserve a buffer object in a retryable vm callback
 * @bo: The buffer object
 * @vmf: The fault structure handed to the callback
 *
 * vm callbacks like fault() and *_mkwrite() allow for the mm_sem to be dropped
 * during long waits, and after the wait the callback will be restarted. This
 * is to allow other threads using the same virtual memory space concurrent
 * access to map(), unmap() completely unrelated buffer objects. TTM buffer
 * object reservations sometimes wait for GPU and should therefore be
 * considered long waits. This function reserves the buffer object interruptibly
 * taking this into account. Starvation is avoided by the vm system not
 * allowing too many repeated restarts.
 * This function is intended to be used in customized fault() and _mkwrite()
 * handlers.
 *
 * Return:
 *    0 on success and the bo was reserved.
 *    VM_FAULT_RETRY if blocking wait.
 *    VM_FAULT_NOPAGE if blocking wait and retrying was not allowed.
 */
vm_fault_t ttm_bo_vm_reserve(struct ttm_buffer_object *bo,
			     struct vm_fault *vmf)
{
	/*
	 * Work around locking order reversal in fault / nopfn
	 * between mmap_sem and bo_reserve: Perform a trylock operation
	 * for reserve, and if it fails, retry the fault after waiting
	 * for the buffer to become unreserved.
	 */
	if (unlikely(!dma_resv_trylock(bo->base.resv))) {
		/*
		 * If the fault allows retry and this is the first
		 * fault attempt, we try to release the mmap_sem
		 * before waiting
		 */
		if (fault_flag_allow_retry_first(vmf->flags)) {
			if (!(vmf->flags & FAULT_FLAG_RETRY_NOWAIT)) {
				ttm_bo_get(bo);
				up_read(&vmf->vma->vm_mm->mmap_sem);
				if (!dma_resv_lock_interruptible(bo->base.resv,
								 NULL))
					dma_resv_unlock(bo->base.resv);
				ttm_bo_put(bo);
			}

			return VM_FAULT_RETRY;
		}

		if (dma_resv_lock_interruptible(bo->base.resv, NULL))
			return VM_FAULT_NOPAGE;
	}

	return 0;
}
EXPORT_SYMBOL(ttm_bo_vm_reserve);

#ifdef CONFIG_TRANSPARENT_HUGEPAGE
/**
 * ttm_bo_vm_insert_huge - Insert a pfn for PUD or PMD faults
 * @vmf: Fault data
 * @bo: The buffer object
 * @page_offset: Page offset from bo start
 * @fault_page_size: The size of the fault in pages.
 * @pgprot: The page protections.
 * Does additional checking whether it's possible to insert a PUD or PMD
 * pfn and performs the insertion.
 *
 * Return: VM_FAULT_NOPAGE on successful insertion, VM_FAULT_FALLBACK if
 * a huge fault was not possible, or on insertion error.
 */
static vm_fault_t ttm_bo_vm_insert_huge(struct vm_fault *vmf,
					struct ttm_buffer_object *bo,
					pgoff_t page_offset,
					pgoff_t fault_page_size,
					pgprot_t pgprot)
{
	pgoff_t i;
	vm_fault_t ret;
	unsigned long pfn;
	pfn_t pfnt;
	struct ttm_tt *ttm = bo->ttm;
	bool write = vmf->flags & FAULT_FLAG_WRITE;

	/* Fault should not cross bo boundary. */
	page_offset &= ~(fault_page_size - 1);
	if (page_offset + fault_page_size > bo->num_pages)
		goto out_fallback;

	if (bo->mem.bus.is_iomem)
		pfn = ttm_bo_io_mem_pfn(bo, page_offset);
	else
		pfn = page_to_pfn(ttm->pages[page_offset]);

	/* pfn must be fault_page_size aligned. */
	if ((pfn & (fault_page_size - 1)) != 0)
		goto out_fallback;

	/* Check that memory is contiguous. */
	if (!bo->mem.bus.is_iomem) {
		for (i = 1; i < fault_page_size; ++i) {
			if (page_to_pfn(ttm->pages[page_offset + i]) != pfn + i)
				goto out_fallback;
		}
	} else if (bo->bdev->driver->io_mem_pfn) {
		for (i = 1; i < fault_page_size; ++i) {
			if (ttm_bo_io_mem_pfn(bo, page_offset + i) != pfn + i)
				goto out_fallback;
		}
	}

	pfnt = __pfn_to_pfn_t(pfn, PFN_DEV);
	if (fault_page_size == (HPAGE_PMD_SIZE >> PAGE_SHIFT))
		ret = vmf_insert_pfn_pmd_prot(vmf, pfnt, pgprot, write);
#ifdef CONFIG_HAVE_ARCH_TRANSPARENT_HUGEPAGE_PUD
	else if (fault_page_size == (HPAGE_PUD_SIZE >> PAGE_SHIFT))
		ret = vmf_insert_pfn_pud_prot(vmf, pfnt, pgprot, write);
#endif
	else
		WARN_ON_ONCE(ret = VM_FAULT_FALLBACK);

	if (ret != VM_FAULT_NOPAGE)
		goto out_fallback;

	return VM_FAULT_NOPAGE;
out_fallback:
	count_vm_event(THP_FAULT_FALLBACK);
	return VM_FAULT_FALLBACK;
}
#else
static vm_fault_t ttm_bo_vm_insert_huge(struct vm_fault *vmf,
					struct ttm_buffer_object *bo,
					pgoff_t page_offset,
					pgoff_t fault_page_size,
					pgprot_t pgprot)
{
	return VM_FAULT_FALLBACK;
}
#endif

/**
 * ttm_bo_vm_fault_reserved - TTM fault helper
 * @vmf: The struct vm_fault given as argument to the fault callback
 * @prot: The page protection to be used for this memory area.
 * @num_prefault: Maximum number of prefault pages. The caller may want to
 * specify this based on madvice settings and the size of the GPU object
 * backed by the memory.
 * @fault_page_size: The size of the fault in pages.
 *
 * This function inserts one or more page table entries pointing to the
 * memory backing the buffer object, and then returns a return code
 * instructing the caller to retry the page access.
 *
 * Return:
 *   VM_FAULT_NOPAGE on success or pending signal
 *   VM_FAULT_SIGBUS on unspecified error
 *   VM_FAULT_OOM on out-of-memory
 *   VM_FAULT_RETRY if retryable wait
 */
vm_fault_t ttm_bo_vm_fault_reserved(struct vm_fault *vmf,
				    pgprot_t prot,
				    pgoff_t num_prefault,
				    pgoff_t fault_page_size)
{
	struct vm_area_struct *vma = vmf->vma;
	struct ttm_buffer_object *bo = vma->vm_private_data;
	struct ttm_bo_device *bdev = bo->bdev;
	unsigned long page_offset;
	unsigned long page_last;
	unsigned long pfn;
	struct ttm_tt *ttm = NULL;
	struct page *page;
	int err;
	pgoff_t i;
	vm_fault_t ret = VM_FAULT_NOPAGE;
	unsigned long address = vmf->address;
	struct ttm_mem_type_manager *man =
		&bdev->man[bo->mem.mem_type];

	/*
	 * Refuse to fault imported pages. This should be handled
	 * (if at all) by redirecting mmap to the exporter.
	 */
	if (bo->ttm && (bo->ttm->page_flags & TTM_PAGE_FLAG_SG))
		return VM_FAULT_SIGBUS;

	if (bdev->driver->fault_reserve_notify) {
		struct dma_fence *moving = dma_fence_get(bo->moving);

		err = bdev->driver->fault_reserve_notify(bo);
		switch (err) {
		case 0:
			break;
		case -EBUSY:
		case -ERESTARTSYS:
			return VM_FAULT_NOPAGE;
		default:
			return VM_FAULT_SIGBUS;
		}

		if (bo->moving != moving) {
			spin_lock(&ttm_bo_glob.lru_lock);
			ttm_bo_move_to_lru_tail(bo, NULL);
			spin_unlock(&ttm_bo_glob.lru_lock);
		}
		dma_fence_put(moving);
	}

	/*
	 * Wait for buffer data in transit, due to a pipelined
	 * move.
	 */
	ret = ttm_bo_vm_fault_idle(bo, vmf);
	if (unlikely(ret != 0))
		return ret;

	err = ttm_mem_io_lock(man, true);
	if (unlikely(err != 0))
		return VM_FAULT_NOPAGE;
	err = ttm_mem_io_reserve_vm(bo);
	if (unlikely(err != 0)) {
		ret = VM_FAULT_SIGBUS;
		goto out_io_unlock;
	}

	page_offset = ((address - vma->vm_start) >> PAGE_SHIFT) +
		vma->vm_pgoff - drm_vma_node_start(&bo->base.vma_node);
	page_last = vma_pages(vma) + vma->vm_pgoff -
		drm_vma_node_start(&bo->base.vma_node);

	if (unlikely(page_offset >= bo->num_pages)) {
		ret = VM_FAULT_SIGBUS;
		goto out_io_unlock;
	}

	prot = ttm_io_prot(bo->mem.placement, prot);
	if (!bo->mem.bus.is_iomem) {
		struct ttm_operation_ctx ctx = {
			.interruptible = false,
			.no_wait_gpu = false,
			.flags = TTM_OPT_FLAG_FORCE_ALLOC

		};

		ttm = bo->ttm;
		if (ttm_tt_populate(bo->ttm, &ctx)) {
			ret = VM_FAULT_OOM;
			goto out_io_unlock;
		}
	} else {
		/* Iomem should not be marked encrypted */
		prot = pgprot_decrypted(prot);
<<<<<<< HEAD
=======
	}

	/* We don't prefault on huge faults. Yet. */
	if (IS_ENABLED(CONFIG_TRANSPARENT_HUGEPAGE) && fault_page_size != 1) {
		ret = ttm_bo_vm_insert_huge(vmf, bo, page_offset,
					    fault_page_size, prot);
		goto out_io_unlock;
>>>>>>> 04d5ce62
	}

	/*
	 * Speculatively prefault a number of pages. Only error on
	 * first page.
	 */
	for (i = 0; i < num_prefault; ++i) {
		if (bo->mem.bus.is_iomem) {
			pfn = ttm_bo_io_mem_pfn(bo, page_offset);
		} else {
			page = ttm->pages[page_offset];
			if (unlikely(!page && i == 0)) {
				ret = VM_FAULT_OOM;
				goto out_io_unlock;
			} else if (unlikely(!page)) {
				break;
			}
			page->index = drm_vma_node_start(&bo->base.vma_node) +
				page_offset;
			pfn = page_to_pfn(page);
		}

		/*
		 * Note that the value of @prot at this point may differ from
		 * the value of @vma->vm_page_prot in the caching- and
		 * encryption bits. This is because the exact location of the
		 * data may not be known at mmap() time and may also change
		 * at arbitrary times while the data is mmap'ed.
		 * See vmf_insert_mixed_prot() for a discussion.
		 */
		if (vma->vm_flags & VM_MIXEDMAP)
			ret = vmf_insert_mixed_prot(vma, address,
						    __pfn_to_pfn_t(pfn, PFN_DEV),
						    prot);
		else
			ret = vmf_insert_pfn_prot(vma, address, pfn, prot);

		/* Never error on prefaulted PTEs */
		if (unlikely((ret & VM_FAULT_ERROR))) {
			if (i == 0)
				goto out_io_unlock;
			else
				break;
		}

		address += PAGE_SIZE;
		if (unlikely(++page_offset >= page_last))
			break;
	}
	ret = VM_FAULT_NOPAGE;
out_io_unlock:
	ttm_mem_io_unlock(man);
	return ret;
}
EXPORT_SYMBOL(ttm_bo_vm_fault_reserved);

vm_fault_t ttm_bo_vm_fault(struct vm_fault *vmf)
{
	struct vm_area_struct *vma = vmf->vma;
	pgprot_t prot;
	struct ttm_buffer_object *bo = vma->vm_private_data;
	vm_fault_t ret;

	ret = ttm_bo_vm_reserve(bo, vmf);
	if (ret)
		return ret;

	prot = vma->vm_page_prot;
<<<<<<< HEAD
	ret = ttm_bo_vm_fault_reserved(vmf, prot, TTM_BO_VM_NUM_PREFAULT);
=======
	ret = ttm_bo_vm_fault_reserved(vmf, prot, TTM_BO_VM_NUM_PREFAULT, 1);
>>>>>>> 04d5ce62
	if (ret == VM_FAULT_RETRY && !(vmf->flags & FAULT_FLAG_RETRY_NOWAIT))
		return ret;

	dma_resv_unlock(bo->base.resv);

	return ret;
}
EXPORT_SYMBOL(ttm_bo_vm_fault);

void ttm_bo_vm_open(struct vm_area_struct *vma)
{
	struct ttm_buffer_object *bo = vma->vm_private_data;

	WARN_ON(bo->bdev->dev_mapping != vma->vm_file->f_mapping);

	ttm_bo_get(bo);
}
EXPORT_SYMBOL(ttm_bo_vm_open);

void ttm_bo_vm_close(struct vm_area_struct *vma)
{
	struct ttm_buffer_object *bo = vma->vm_private_data;

	ttm_bo_put(bo);
	vma->vm_private_data = NULL;
}
EXPORT_SYMBOL(ttm_bo_vm_close);

static int ttm_bo_vm_access_kmap(struct ttm_buffer_object *bo,
				 unsigned long offset,
				 uint8_t *buf, int len, int write)
{
	unsigned long page = offset >> PAGE_SHIFT;
	unsigned long bytes_left = len;
	int ret;

	/* Copy a page at a time, that way no extra virtual address
	 * mapping is needed
	 */
	offset -= page << PAGE_SHIFT;
	do {
		unsigned long bytes = min(bytes_left, PAGE_SIZE - offset);
		struct ttm_bo_kmap_obj map;
		void *ptr;
		bool is_iomem;

		ret = ttm_bo_kmap(bo, page, 1, &map);
		if (ret)
			return ret;

		ptr = (uint8_t *)ttm_kmap_obj_virtual(&map, &is_iomem) + offset;
		WARN_ON_ONCE(is_iomem);
		if (write)
			memcpy(ptr, buf, bytes);
		else
			memcpy(buf, ptr, bytes);
		ttm_bo_kunmap(&map);

		page++;
		buf += bytes;
		bytes_left -= bytes;
		offset = 0;
	} while (bytes_left);

	return len;
}

int ttm_bo_vm_access(struct vm_area_struct *vma, unsigned long addr,
		     void *buf, int len, int write)
{
	unsigned long offset = (addr) - vma->vm_start;
	struct ttm_buffer_object *bo = vma->vm_private_data;
	int ret;

	if (len < 1 || (offset + len) >> PAGE_SHIFT > bo->num_pages)
		return -EIO;

	ret = ttm_bo_reserve(bo, true, false, NULL);
	if (ret)
		return ret;

	switch (bo->mem.mem_type) {
	case TTM_PL_SYSTEM:
		if (unlikely(bo->ttm->page_flags & TTM_PAGE_FLAG_SWAPPED)) {
			ret = ttm_tt_swapin(bo->ttm);
			if (unlikely(ret != 0))
				return ret;
		}
		/* fall through */
	case TTM_PL_TT:
		ret = ttm_bo_vm_access_kmap(bo, offset, buf, len, write);
		break;
	default:
		if (bo->bdev->driver->access_memory)
			ret = bo->bdev->driver->access_memory(
				bo, offset, buf, len, write);
		else
			ret = -EIO;
	}

	ttm_bo_unreserve(bo);

	return ret;
}
EXPORT_SYMBOL(ttm_bo_vm_access);

static const struct vm_operations_struct ttm_bo_vm_ops = {
	.fault = ttm_bo_vm_fault,
	.open = ttm_bo_vm_open,
	.close = ttm_bo_vm_close,
	.access = ttm_bo_vm_access,
};

static struct ttm_buffer_object *ttm_bo_vm_lookup(struct ttm_bo_device *bdev,
						  unsigned long offset,
						  unsigned long pages)
{
	struct drm_vma_offset_node *node;
	struct ttm_buffer_object *bo = NULL;

	drm_vma_offset_lock_lookup(bdev->vma_manager);

	node = drm_vma_offset_lookup_locked(bdev->vma_manager, offset, pages);
	if (likely(node)) {
		bo = container_of(node, struct ttm_buffer_object,
				  base.vma_node);
		bo = ttm_bo_get_unless_zero(bo);
	}

	drm_vma_offset_unlock_lookup(bdev->vma_manager);

	if (!bo)
		pr_err("Could not find buffer object to map\n");

	return bo;
}

static void ttm_bo_mmap_vma_setup(struct ttm_buffer_object *bo, struct vm_area_struct *vma)
{
	vma->vm_ops = &ttm_bo_vm_ops;

	/*
	 * Note: We're transferring the bo reference to
	 * vma->vm_private_data here.
	 */

	vma->vm_private_data = bo;

	/*
	 * We'd like to use VM_PFNMAP on shared mappings, where
	 * (vma->vm_flags & VM_SHARED) != 0, for performance reasons,
	 * but for some reason VM_PFNMAP + x86 PAT + write-combine is very
	 * bad for performance. Until that has been sorted out, use
	 * VM_MIXEDMAP on all mappings. See freedesktop.org bug #75719
	 */
	vma->vm_flags |= VM_MIXEDMAP;
	vma->vm_flags |= VM_IO | VM_DONTEXPAND | VM_DONTDUMP;
}

int ttm_bo_mmap(struct file *filp, struct vm_area_struct *vma,
		struct ttm_bo_device *bdev)
{
	struct ttm_bo_driver *driver;
	struct ttm_buffer_object *bo;
	int ret;

	if (unlikely(vma->vm_pgoff < DRM_FILE_PAGE_OFFSET_START))
		return -EINVAL;

	bo = ttm_bo_vm_lookup(bdev, vma->vm_pgoff, vma_pages(vma));
	if (unlikely(!bo))
		return -EINVAL;

	driver = bo->bdev->driver;
	if (unlikely(!driver->verify_access)) {
		ret = -EPERM;
		goto out_unref;
	}
	ret = driver->verify_access(bo, filp);
	if (unlikely(ret != 0))
		goto out_unref;

	ttm_bo_mmap_vma_setup(bo, vma);
	return 0;
out_unref:
	ttm_bo_put(bo);
	return ret;
}
EXPORT_SYMBOL(ttm_bo_mmap);

int ttm_bo_mmap_obj(struct vm_area_struct *vma, struct ttm_buffer_object *bo)
{
	ttm_bo_get(bo);
	ttm_bo_mmap_vma_setup(bo, vma);
	return 0;
}
EXPORT_SYMBOL(ttm_bo_mmap_obj);<|MERGE_RESOLUTION|>--- conflicted
+++ resolved
@@ -357,8 +357,6 @@
 	} else {
 		/* Iomem should not be marked encrypted */
 		prot = pgprot_decrypted(prot);
-<<<<<<< HEAD
-=======
 	}
 
 	/* We don't prefault on huge faults. Yet. */
@@ -366,7 +364,6 @@
 		ret = ttm_bo_vm_insert_huge(vmf, bo, page_offset,
 					    fault_page_size, prot);
 		goto out_io_unlock;
->>>>>>> 04d5ce62
 	}
 
 	/*
@@ -435,11 +432,7 @@
 		return ret;
 
 	prot = vma->vm_page_prot;
-<<<<<<< HEAD
-	ret = ttm_bo_vm_fault_reserved(vmf, prot, TTM_BO_VM_NUM_PREFAULT);
-=======
 	ret = ttm_bo_vm_fault_reserved(vmf, prot, TTM_BO_VM_NUM_PREFAULT, 1);
->>>>>>> 04d5ce62
 	if (ret == VM_FAULT_RETRY && !(vmf->flags & FAULT_FLAG_RETRY_NOWAIT))
 		return ret;
 
