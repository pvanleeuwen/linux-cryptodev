# SPDX-License-Identifier: GPL-2.0-only

menuconfig CRYPTO_HW
	bool "Hardware crypto devices"
	default y
	---help---
	  Say Y here to get to see options for hardware crypto devices and
	  processors. This option alone does not add any kernel code.

	  If you say N, all options in this submenu will be skipped and disabled.

if CRYPTO_HW

config CRYPTO_DEV_PADLOCK
	tristate "Support for VIA PadLock ACE"
	depends on X86 && !UML
	help
	  Some VIA processors come with an integrated crypto engine
	  (so called VIA PadLock ACE, Advanced Cryptography Engine)
	  that provides instructions for very fast cryptographic
	  operations with supported algorithms.
	  
	  The instructions are used only when the CPU supports them.
	  Otherwise software encryption is used.

config CRYPTO_DEV_PADLOCK_AES
	tristate "PadLock driver for AES algorithm"
	depends on CRYPTO_DEV_PADLOCK
	select CRYPTO_BLKCIPHER
	select CRYPTO_LIB_AES
	help
	  Use VIA PadLock for AES algorithm.

	  Available in VIA C3 and newer CPUs.

	  If unsure say M. The compiled module will be
	  called padlock-aes.

config CRYPTO_DEV_PADLOCK_SHA
	tristate "PadLock driver for SHA1 and SHA256 algorithms"
	depends on CRYPTO_DEV_PADLOCK
	select CRYPTO_HASH
	select CRYPTO_SHA1
	select CRYPTO_SHA256
	help
	  Use VIA PadLock for SHA1/SHA256 algorithms.

	  Available in VIA C7 and newer processors.

	  If unsure say M. The compiled module will be
	  called padlock-sha.

config CRYPTO_DEV_GEODE
	tristate "Support for the Geode LX AES engine"
	depends on X86_32 && PCI
	select CRYPTO_ALGAPI
	select CRYPTO_BLKCIPHER
	help
	  Say 'Y' here to use the AMD Geode LX processor on-board AES
	  engine for the CryptoAPI AES algorithm.

	  To compile this driver as a module, choose M here: the module
	  will be called geode-aes.

config ZCRYPT
	tristate "Support for s390 cryptographic adapters"
	depends on S390
	select HW_RANDOM
	help
	  Select this option if you want to enable support for
	  s390 cryptographic adapters like:
	  + PCI-X Cryptographic Coprocessor (PCIXCC)
	  + Crypto Express 2,3,4 or 5 Coprocessor (CEXxC)
	  + Crypto Express 2,3,4 or 5 Accelerator (CEXxA)
	  + Crypto Express 4 or 5 EP11 Coprocessor (CEXxP)

config ZCRYPT_MULTIDEVNODES
	bool "Support for multiple zcrypt device nodes"
	default y
	depends on S390
	depends on ZCRYPT
	help
	  With this option enabled the zcrypt device driver can
	  provide multiple devices nodes in /dev. Each device
	  node can get customized to limit access and narrow
	  down the use of the available crypto hardware.

config PKEY
	tristate "Kernel API for protected key handling"
	depends on S390
	depends on ZCRYPT
	help
	  With this option enabled the pkey kernel module provides an API
	  for creation and handling of protected keys. Other parts of the
	  kernel or userspace applications may use these functions.

	  Select this option if you want to enable the kernel and userspace
	  API for proteced key handling.

	  Please note that creation of protected keys from secure keys
	  requires to have at least one CEX card in coprocessor mode
	  available at runtime.

config CRYPTO_PAES_S390
	tristate "PAES cipher algorithms"
	depends on S390
	depends on ZCRYPT
	depends on PKEY
	select CRYPTO_ALGAPI
	select CRYPTO_BLKCIPHER
	help
	  This is the s390 hardware accelerated implementation of the
	  AES cipher algorithms for use with protected key.

	  Select this option if you want to use the paes cipher
	  for example to use protected key encrypted devices.

config CRYPTO_SHA1_S390
	tristate "SHA1 digest algorithm"
	depends on S390
	select CRYPTO_HASH
	help
	  This is the s390 hardware accelerated implementation of the
	  SHA-1 secure hash standard (FIPS 180-1/DFIPS 180-2).

	  It is available as of z990.

config CRYPTO_SHA256_S390
	tristate "SHA256 digest algorithm"
	depends on S390
	select CRYPTO_HASH
	help
	  This is the s390 hardware accelerated implementation of the
	  SHA256 secure hash standard (DFIPS 180-2).

	  It is available as of z9.

config CRYPTO_SHA512_S390
	tristate "SHA384 and SHA512 digest algorithm"
	depends on S390
	select CRYPTO_HASH
	help
	  This is the s390 hardware accelerated implementation of the
	  SHA512 secure hash standard.

	  It is available as of z10.

config CRYPTO_DES_S390
	tristate "DES and Triple DES cipher algorithms"
	depends on S390
	select CRYPTO_ALGAPI
	select CRYPTO_BLKCIPHER
	select CRYPTO_DES
	help
	  This is the s390 hardware accelerated implementation of the
	  DES cipher algorithm (FIPS 46-2), and Triple DES EDE (FIPS 46-3).

	  As of z990 the ECB and CBC mode are hardware accelerated.
	  As of z196 the CTR mode is hardware accelerated.

config CRYPTO_AES_S390
	tristate "AES cipher algorithms"
	depends on S390
	select CRYPTO_ALGAPI
	select CRYPTO_BLKCIPHER
	help
	  This is the s390 hardware accelerated implementation of the
	  AES cipher algorithms (FIPS-197).

	  As of z9 the ECB and CBC modes are hardware accelerated
	  for 128 bit keys.
	  As of z10 the ECB and CBC modes are hardware accelerated
	  for all AES key sizes.
	  As of z196 the CTR mode is hardware accelerated for all AES
	  key sizes and XTS mode is hardware accelerated for 256 and
	  512 bit keys.

config S390_PRNG
	tristate "Pseudo random number generator device driver"
	depends on S390
	default "m"
	help
	  Select this option if you want to use the s390 pseudo random number
	  generator. The PRNG is part of the cryptographic processor functions
	  and uses triple-DES to generate secure random numbers like the
	  ANSI X9.17 standard. User-space programs access the
	  pseudo-random-number device through the char device /dev/prandom.

	  It is available as of z9.

config CRYPTO_GHASH_S390
	tristate "GHASH hash function"
	depends on S390
	select CRYPTO_HASH
	help
	  This is the s390 hardware accelerated implementation of GHASH,
	  the hash function used in GCM (Galois/Counter mode).

	  It is available as of z196.

config CRYPTO_CRC32_S390
	tristate "CRC-32 algorithms"
	depends on S390
	select CRYPTO_HASH
	select CRC32
	help
	  Select this option if you want to use hardware accelerated
	  implementations of CRC algorithms.  With this option, you
	  can optimize the computation of CRC-32 (IEEE 802.3 Ethernet)
	  and CRC-32C (Castagnoli).

	  It is available with IBM z13 or later.

config CRYPTO_DEV_MARVELL_CESA
	tristate "Marvell's Cryptographic Engine driver"
	depends on PLAT_ORION || ARCH_MVEBU
	select CRYPTO_LIB_AES
	select CRYPTO_DES
	select CRYPTO_BLKCIPHER
	select CRYPTO_HASH
	select SRAM
	help
	  This driver allows you to utilize the Cryptographic Engines and
	  Security Accelerator (CESA) which can be found on MVEBU and ORION
	  platforms.
	  This driver supports CPU offload through DMA transfers.

config CRYPTO_DEV_NIAGARA2
       tristate "Niagara2 Stream Processing Unit driver"
       select CRYPTO_DES
       select CRYPTO_BLKCIPHER
       select CRYPTO_HASH
       select CRYPTO_MD5
       select CRYPTO_SHA1
       select CRYPTO_SHA256
       depends on SPARC64
       help
	  Each core of a Niagara2 processor contains a Stream
	  Processing Unit, which itself contains several cryptographic
	  sub-units.  One set provides the Modular Arithmetic Unit,
	  used for SSL offload.  The other set provides the Cipher
	  Group, which can perform encryption, decryption, hashing,
	  checksumming, and raw copies.

config CRYPTO_DEV_HIFN_795X
	tristate "Driver HIFN 795x crypto accelerator chips"
	select CRYPTO_DES
	select CRYPTO_BLKCIPHER
	select HW_RANDOM if CRYPTO_DEV_HIFN_795X_RNG
	depends on PCI
	depends on !ARCH_DMA_ADDR_T_64BIT
	help
	  This option allows you to have support for HIFN 795x crypto adapters.

config CRYPTO_DEV_HIFN_795X_RNG
	bool "HIFN 795x random number generator"
	depends on CRYPTO_DEV_HIFN_795X
	help
	  Select this option if you want to enable the random number generator
	  on the HIFN 795x crypto adapters.

source "drivers/crypto/caam/Kconfig"

config CRYPTO_DEV_TALITOS
	tristate "Talitos Freescale Security Engine (SEC)"
	select CRYPTO_AEAD
	select CRYPTO_AUTHENC
	select CRYPTO_BLKCIPHER
	select CRYPTO_HASH
	select HW_RANDOM
	depends on FSL_SOC
	help
	  Say 'Y' here to use the Freescale Security Engine (SEC)
	  to offload cryptographic algorithm computation.

	  The Freescale SEC is present on PowerQUICC 'E' processors, such
	  as the MPC8349E and MPC8548E.

	  To compile this driver as a module, choose M here: the module
	  will be called talitos.

config CRYPTO_DEV_TALITOS1
	bool "SEC1 (SEC 1.0 and SEC Lite 1.2)"
	depends on CRYPTO_DEV_TALITOS
	depends on PPC_8xx || PPC_82xx
	default y
	help
	  Say 'Y' here to use the Freescale Security Engine (SEC) version 1.0
	  found on MPC82xx or the Freescale Security Engine (SEC Lite)
	  version 1.2 found on MPC8xx

config CRYPTO_DEV_TALITOS2
	bool "SEC2+ (SEC version 2.0 or upper)"
	depends on CRYPTO_DEV_TALITOS
	default y if !PPC_8xx
	help
	  Say 'Y' here to use the Freescale Security Engine (SEC)
	  version 2 and following as found on MPC83xx, MPC85xx, etc ...

config CRYPTO_DEV_IXP4XX
	tristate "Driver for IXP4xx crypto hardware acceleration"
	depends on ARCH_IXP4XX && IXP4XX_QMGR && IXP4XX_NPE
	select CRYPTO_DES
	select CRYPTO_AEAD
	select CRYPTO_AUTHENC
	select CRYPTO_BLKCIPHER
	help
	  Driver for the IXP4xx NPE crypto engine.

config CRYPTO_DEV_PPC4XX
	tristate "Driver AMCC PPC4xx crypto accelerator"
	depends on PPC && 4xx
	select CRYPTO_HASH
	select CRYPTO_AEAD
	select CRYPTO_LIB_AES
	select CRYPTO_CCM
	select CRYPTO_CTR
	select CRYPTO_GCM
	select CRYPTO_BLKCIPHER
	help
	  This option allows you to have support for AMCC crypto acceleration.

config HW_RANDOM_PPC4XX
	bool "PowerPC 4xx generic true random number generator support"
	depends on CRYPTO_DEV_PPC4XX && HW_RANDOM
	default y
	---help---
	 This option provides the kernel-side support for the TRNG hardware
	 found in the security function of some PowerPC 4xx SoCs.

config CRYPTO_DEV_OMAP
	tristate "Support for OMAP crypto HW accelerators"
	depends on ARCH_OMAP2PLUS
	help
	  OMAP processors have various crypto HW accelerators. Select this if
          you want to use the OMAP modules for any of the crypto algorithms.

if CRYPTO_DEV_OMAP

config CRYPTO_DEV_OMAP_SHAM
	tristate "Support for OMAP MD5/SHA1/SHA2 hw accelerator"
	depends on ARCH_OMAP2PLUS
	select CRYPTO_SHA1
	select CRYPTO_MD5
	select CRYPTO_SHA256
	select CRYPTO_SHA512
	select CRYPTO_HMAC
	help
	  OMAP processors have MD5/SHA1/SHA2 hw accelerator. Select this if you
	  want to use the OMAP module for MD5/SHA1/SHA2 algorithms.

config CRYPTO_DEV_OMAP_AES
	tristate "Support for OMAP AES hw engine"
	depends on ARCH_OMAP2 || ARCH_OMAP3 || ARCH_OMAP2PLUS
	select CRYPTO_AES
	select CRYPTO_BLKCIPHER
	select CRYPTO_ENGINE
	select CRYPTO_CBC
	select CRYPTO_ECB
	select CRYPTO_CTR
	select CRYPTO_AEAD
	help
	  OMAP processors have AES module accelerator. Select this if you
	  want to use the OMAP module for AES algorithms.

config CRYPTO_DEV_OMAP_DES
	tristate "Support for OMAP DES/3DES hw engine"
	depends on ARCH_OMAP2PLUS
	select CRYPTO_DES
	select CRYPTO_BLKCIPHER
	select CRYPTO_ENGINE
	help
	  OMAP processors have DES/3DES module accelerator. Select this if you
	  want to use the OMAP module for DES and 3DES algorithms. Currently
	  the ECB and CBC modes of operation are supported by the driver. Also
	  accesses made on unaligned boundaries are supported.

endif # CRYPTO_DEV_OMAP

config CRYPTO_DEV_PICOXCELL
	tristate "Support for picoXcell IPSEC and Layer2 crypto engines"
	depends on (ARCH_PICOXCELL || COMPILE_TEST) && HAVE_CLK
	select CRYPTO_AEAD
	select CRYPTO_AES
	select CRYPTO_AUTHENC
	select CRYPTO_BLKCIPHER
	select CRYPTO_DES
	select CRYPTO_CBC
	select CRYPTO_ECB
	select CRYPTO_SEQIV
	help
	  This option enables support for the hardware offload engines in the
	  Picochip picoXcell SoC devices. Select this for IPSEC ESP offload
	  and for 3gpp Layer 2 ciphering support.

	  Saying m here will build a module named pipcoxcell_crypto.

config CRYPTO_DEV_SAHARA
	tristate "Support for SAHARA crypto accelerator"
	depends on ARCH_MXC && OF
	select CRYPTO_BLKCIPHER
	select CRYPTO_AES
	select CRYPTO_ECB
	help
	  This option enables support for the SAHARA HW crypto accelerator
	  found in some Freescale i.MX chips.

config CRYPTO_DEV_EXYNOS_RNG
	tristate "EXYNOS HW pseudo random number generator support"
	depends on ARCH_EXYNOS || COMPILE_TEST
	depends on HAS_IOMEM
	select CRYPTO_RNG
	---help---
	  This driver provides kernel-side support through the
	  cryptographic API for the pseudo random number generator hardware
	  found on Exynos SoCs.

	  To compile this driver as a module, choose M here: the
	  module will be called exynos-rng.

	  If unsure, say Y.

config CRYPTO_DEV_S5P
	tristate "Support for Samsung S5PV210/Exynos crypto accelerator"
	depends on ARCH_S5PV210 || ARCH_EXYNOS || COMPILE_TEST
	depends on HAS_IOMEM
	select CRYPTO_AES
	select CRYPTO_BLKCIPHER
	help
	  This option allows you to have support for S5P crypto acceleration.
	  Select this to offload Samsung S5PV210 or S5PC110, Exynos from AES
	  algorithms execution.

config CRYPTO_DEV_EXYNOS_HASH
	bool "Support for Samsung Exynos HASH accelerator"
	depends on CRYPTO_DEV_S5P
	depends on !CRYPTO_DEV_EXYNOS_RNG && CRYPTO_DEV_EXYNOS_RNG!=m
	select CRYPTO_SHA1
	select CRYPTO_MD5
	select CRYPTO_SHA256
	help
	  Select this to offload Exynos from HASH MD5/SHA1/SHA256.
	  This will select software SHA1, MD5 and SHA256 as they are
	  needed for small and zero-size messages.
	  HASH algorithms will be disabled if EXYNOS_RNG
	  is enabled due to hw conflict.

config CRYPTO_DEV_NX
	bool "Support for IBM PowerPC Nest (NX) cryptographic acceleration"
	depends on PPC64
	help
	  This enables support for the NX hardware cryptographic accelerator
	  coprocessor that is in IBM PowerPC P7+ or later processors.  This
	  does not actually enable any drivers, it only allows you to select
	  which acceleration type (encryption and/or compression) to enable.

if CRYPTO_DEV_NX
	source "drivers/crypto/nx/Kconfig"
endif

config CRYPTO_DEV_UX500
	tristate "Driver for ST-Ericsson UX500 crypto hardware acceleration"
	depends on ARCH_U8500
	help
	  Driver for ST-Ericsson UX500 crypto engine.

if CRYPTO_DEV_UX500
	source "drivers/crypto/ux500/Kconfig"
endif # if CRYPTO_DEV_UX500

config CRYPTO_DEV_ATMEL_AUTHENC
	tristate "Support for Atmel IPSEC/SSL hw accelerator"
	depends on ARCH_AT91 || COMPILE_TEST
	select CRYPTO_AUTHENC
	select CRYPTO_DEV_ATMEL_AES
	select CRYPTO_DEV_ATMEL_SHA
	help
	  Some Atmel processors can combine the AES and SHA hw accelerators
	  to enhance support of IPSEC/SSL.
	  Select this if you want to use the Atmel modules for
	  authenc(hmac(shaX),Y(cbc)) algorithms.

config CRYPTO_DEV_ATMEL_AES
	tristate "Support for Atmel AES hw accelerator"
	depends on ARCH_AT91 || COMPILE_TEST
	select CRYPTO_AES
	select CRYPTO_AEAD
	select CRYPTO_BLKCIPHER
	help
	  Some Atmel processors have AES hw accelerator.
	  Select this if you want to use the Atmel module for
	  AES algorithms.

	  To compile this driver as a module, choose M here: the module
	  will be called atmel-aes.

config CRYPTO_DEV_ATMEL_TDES
	tristate "Support for Atmel DES/TDES hw accelerator"
	depends on ARCH_AT91 || COMPILE_TEST
	select CRYPTO_DES
	select CRYPTO_BLKCIPHER
	help
	  Some Atmel processors have DES/TDES hw accelerator.
	  Select this if you want to use the Atmel module for
	  DES/TDES algorithms.

	  To compile this driver as a module, choose M here: the module
	  will be called atmel-tdes.

config CRYPTO_DEV_ATMEL_SHA
	tristate "Support for Atmel SHA hw accelerator"
	depends on ARCH_AT91 || COMPILE_TEST
	select CRYPTO_HASH
	help
	  Some Atmel processors have SHA1/SHA224/SHA256/SHA384/SHA512
	  hw accelerator.
	  Select this if you want to use the Atmel module for
	  SHA1/SHA224/SHA256/SHA384/SHA512 algorithms.

	  To compile this driver as a module, choose M here: the module
	  will be called atmel-sha.

config CRYPTO_DEV_ATMEL_I2C
	tristate

config CRYPTO_DEV_ATMEL_ECC
	tristate "Support for Microchip / Atmel ECC hw accelerator"
	depends on I2C
	select CRYPTO_DEV_ATMEL_I2C
	select CRYPTO_ECDH
	select CRC16
	help
	  Microhip / Atmel ECC hw accelerator.
	  Select this if you want to use the Microchip / Atmel module for
	  ECDH algorithm.

	  To compile this driver as a module, choose M here: the module
	  will be called atmel-ecc.

config CRYPTO_DEV_ATMEL_SHA204A
	tristate "Support for Microchip / Atmel SHA accelerator and RNG"
	depends on I2C
	select CRYPTO_DEV_ATMEL_I2C
	select HW_RANDOM
	select CRC16
	help
	  Microhip / Atmel SHA accelerator and RNG.
	  Select this if you want to use the Microchip / Atmel SHA204A
	  module as a random number generator. (Other functions of the
	  chip are currently not exposed by this driver)

	  To compile this driver as a module, choose M here: the module
	  will be called atmel-sha204a.

config CRYPTO_DEV_CCP
	bool "Support for AMD Secure Processor"
	depends on ((X86 && PCI) || (ARM64 && (OF_ADDRESS || ACPI))) && HAS_IOMEM
	help
	  The AMD Secure Processor provides support for the Cryptographic Coprocessor
	  (CCP) and the Platform Security Processor (PSP) devices.

if CRYPTO_DEV_CCP
	source "drivers/crypto/ccp/Kconfig"
endif

config CRYPTO_DEV_MXS_DCP
	tristate "Support for Freescale MXS DCP"
	depends on (ARCH_MXS || ARCH_MXC)
	select STMP_DEVICE
	select CRYPTO_CBC
	select CRYPTO_ECB
	select CRYPTO_AES
	select CRYPTO_BLKCIPHER
	select CRYPTO_HASH
	help
	  The Freescale i.MX23/i.MX28 has SHA1/SHA256 and AES128 CBC/ECB
	  co-processor on the die.

	  To compile this driver as a module, choose M here: the module
	  will be called mxs-dcp.

source "drivers/crypto/qat/Kconfig"
source "drivers/crypto/cavium/cpt/Kconfig"
source "drivers/crypto/cavium/nitrox/Kconfig"

config CRYPTO_DEV_CAVIUM_ZIP
	tristate "Cavium ZIP driver"
	depends on PCI && 64BIT && (ARM64 || COMPILE_TEST)
	---help---
	  Select this option if you want to enable compression/decompression
	  acceleration on Cavium's ARM based SoCs

config CRYPTO_DEV_QCE
	tristate "Qualcomm crypto engine accelerator"
	depends on ARCH_QCOM || COMPILE_TEST
	depends on HAS_IOMEM
	select CRYPTO_AES
	select CRYPTO_DES
	select CRYPTO_ECB
	select CRYPTO_CBC
	select CRYPTO_XTS
	select CRYPTO_CTR
	select CRYPTO_BLKCIPHER
	help
	  This driver supports Qualcomm crypto engine accelerator
	  hardware. To compile this driver as a module, choose M here. The
	  module will be called qcrypto.

config CRYPTO_DEV_QCOM_RNG
	tristate "Qualcomm Random Number Generator Driver"
	depends on ARCH_QCOM || COMPILE_TEST
	select CRYPTO_RNG
	help
	  This driver provides support for the Random Number
	  Generator hardware found on Qualcomm SoCs.

	  To compile this driver as a module, choose M here. The
          module will be called qcom-rng. If unsure, say N.

config CRYPTO_DEV_VMX
	bool "Support for VMX cryptographic acceleration instructions"
	depends on PPC64 && VSX
	help
	  Support for VMX cryptographic acceleration instructions.

source "drivers/crypto/vmx/Kconfig"

config CRYPTO_DEV_IMGTEC_HASH
	tristate "Imagination Technologies hardware hash accelerator"
	depends on MIPS || COMPILE_TEST
	select CRYPTO_MD5
	select CRYPTO_SHA1
	select CRYPTO_SHA256
	select CRYPTO_HASH
	help
	  This driver interfaces with the Imagination Technologies
	  hardware hash accelerator. Supporting MD5/SHA1/SHA224/SHA256
	  hashing algorithms.

config CRYPTO_DEV_SUN4I_SS
	tristate "Support for Allwinner Security System cryptographic accelerator"
	depends on ARCH_SUNXI && !64BIT
	select CRYPTO_MD5
	select CRYPTO_SHA1
	select CRYPTO_AES
	select CRYPTO_DES
	select CRYPTO_BLKCIPHER
	help
	  Some Allwinner SoC have a crypto accelerator named
	  Security System. Select this if you want to use it.
	  The Security System handle AES/DES/3DES ciphers in CBC mode
	  and SHA1 and MD5 hash algorithms.

	  To compile this driver as a module, choose M here: the module
	  will be called sun4i-ss.

config CRYPTO_DEV_SUN4I_SS_PRNG
	bool "Support for Allwinner Security System PRNG"
	depends on CRYPTO_DEV_SUN4I_SS
	select CRYPTO_RNG
	help
	  Select this option if you want to provide kernel-side support for
	  the Pseudo-Random Number Generator found in the Security System.

config CRYPTO_DEV_ROCKCHIP
	tristate "Rockchip's Cryptographic Engine driver"
	depends on OF && ARCH_ROCKCHIP
	select CRYPTO_AES
	select CRYPTO_DES
	select CRYPTO_MD5
	select CRYPTO_SHA1
	select CRYPTO_SHA256
	select CRYPTO_HASH
	select CRYPTO_BLKCIPHER

	help
	  This driver interfaces with the hardware crypto accelerator.
	  Supporting cbc/ecb chainmode, and aes/des/des3_ede cipher mode.

config CRYPTO_DEV_MEDIATEK
	tristate "MediaTek's EIP97 Cryptographic Engine driver"
	depends on (ARM && ARCH_MEDIATEK) || COMPILE_TEST
	select CRYPTO_AES
	select CRYPTO_AEAD
	select CRYPTO_BLKCIPHER
	select CRYPTO_CTR
	select CRYPTO_SHA1
	select CRYPTO_SHA256
	select CRYPTO_SHA512
	select CRYPTO_HMAC
	help
	  This driver allows you to utilize the hardware crypto accelerator
	  EIP97 which can be found on the MT7623 MT2701, MT8521p, etc ....
	  Select this if you want to use it for AES/SHA1/SHA2 algorithms.

source "drivers/crypto/chelsio/Kconfig"

source "drivers/crypto/virtio/Kconfig"

config CRYPTO_DEV_BCM_SPU
	tristate "Broadcom symmetric crypto/hash acceleration support"
	depends on ARCH_BCM_IPROC
	depends on MAILBOX
	default m
	select CRYPTO_AUTHENC
	select CRYPTO_DES
	select CRYPTO_MD5
	select CRYPTO_SHA1
	select CRYPTO_SHA256
	select CRYPTO_SHA512
	help
	  This driver provides support for Broadcom crypto acceleration using the
	  Secure Processing Unit (SPU). The SPU driver registers ablkcipher,
	  ahash, and aead algorithms with the kernel cryptographic API.

source "drivers/crypto/stm32/Kconfig"

config CRYPTO_DEV_SAFEXCEL
	tristate "Inside Secure's SafeXcel cryptographic engine driver"
<<<<<<< HEAD
	depends on OF || PCI || COMPILE_TEST
	select CRYPTO_AES
=======
	depends on OF
	depends on (ARM64 && ARCH_MVEBU) || (COMPILE_TEST && 64BIT)
	select CRYPTO_LIB_AES
>>>>>>> 19842963
	select CRYPTO_AUTHENC
	select CRYPTO_BLKCIPHER
	select CRYPTO_DES
	select CRYPTO_HASH
	select CRYPTO_HMAC
	select CRYPTO_MD5
	select CRYPTO_SHA1
	select CRYPTO_SHA256
	select CRYPTO_SHA512
	help
	  This driver interfaces with the SafeXcel EIP-97 and EIP-197 cryptographic
	  engines designed by Inside Secure. It currently accelerates DES, 3DES and
	  AES block ciphers in ECB and CBC mode, as well as SHA1, SHA224, SHA256,
	  SHA384 and SHA512 hash algorithms for both basic hash and HMAC.
	  Additionally, it accelerates combined AES-CBC/HMAC-SHA AEAD operations.

config CRYPTO_DEV_ARTPEC6
	tristate "Support for Axis ARTPEC-6/7 hardware crypto acceleration."
	depends on ARM && (ARCH_ARTPEC || COMPILE_TEST)
	depends on OF
	select CRYPTO_AEAD
	select CRYPTO_AES
	select CRYPTO_ALGAPI
	select CRYPTO_BLKCIPHER
	select CRYPTO_CTR
	select CRYPTO_HASH
	select CRYPTO_SHA1
	select CRYPTO_SHA256
	select CRYPTO_SHA512
	help
	  Enables the driver for the on-chip crypto accelerator
	  of Axis ARTPEC SoCs.

	  To compile this driver as a module, choose M here.

config CRYPTO_DEV_CCREE
	tristate "Support for ARM TrustZone CryptoCell family of security processors"
	depends on CRYPTO && CRYPTO_HW && OF && HAS_DMA
	default n
	select CRYPTO_HASH
	select CRYPTO_BLKCIPHER
	select CRYPTO_DES
	select CRYPTO_AEAD
	select CRYPTO_AUTHENC
	select CRYPTO_SHA1
	select CRYPTO_MD5
	select CRYPTO_SHA256
	select CRYPTO_SHA512
	select CRYPTO_HMAC
	select CRYPTO_AES
	select CRYPTO_CBC
	select CRYPTO_ECB
	select CRYPTO_CTR
	select CRYPTO_XTS
	select CRYPTO_SM4
	select CRYPTO_SM3
	help
	  Say 'Y' to enable a driver for the REE interface of the Arm
	  TrustZone CryptoCell family of processors. Currently the
	  CryptoCell 713, 703, 712, 710 and 630 are supported.
	  Choose this if you wish to use hardware acceleration of
	  cryptographic operations on the system REE.
	  If unsure say Y.

source "drivers/crypto/hisilicon/Kconfig"

endif # CRYPTO_HW<|MERGE_RESOLUTION|>--- conflicted
+++ resolved
@@ -19,7 +19,7 @@
 	  (so called VIA PadLock ACE, Advanced Cryptography Engine)
 	  that provides instructions for very fast cryptographic
 	  operations with supported algorithms.
-	  
+
 	  The instructions are used only when the CPU supports them.
 	  Otherwise software encryption is used.
 
@@ -717,14 +717,8 @@
 
 config CRYPTO_DEV_SAFEXCEL
 	tristate "Inside Secure's SafeXcel cryptographic engine driver"
-<<<<<<< HEAD
 	depends on OF || PCI || COMPILE_TEST
-	select CRYPTO_AES
-=======
-	depends on OF
-	depends on (ARM64 && ARCH_MVEBU) || (COMPILE_TEST && 64BIT)
 	select CRYPTO_LIB_AES
->>>>>>> 19842963
 	select CRYPTO_AUTHENC
 	select CRYPTO_BLKCIPHER
 	select CRYPTO_DES
