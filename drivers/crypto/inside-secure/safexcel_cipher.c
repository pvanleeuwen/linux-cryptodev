// SPDX-License-Identifier: GPL-2.0
/*
 * Copyright (C) 2017 Marvell
 *
 * Antoine Tenart <antoine.tenart@free-electrons.com>
 */

#include <linux/device.h>
#include <linux/dma-mapping.h>
#include <linux/dmapool.h>

#include <crypto/aead.h>
#include <crypto/aes.h>
#include <crypto/authenc.h>
#include <crypto/ctr.h>
#include <crypto/des.h>
#include <crypto/sha.h>
#include <crypto/xts.h>
#include <crypto/skcipher.h>
#include <crypto/internal/aead.h>
#include <crypto/internal/skcipher.h>

#include "safexcel.h"

enum safexcel_cipher_direction {
	SAFEXCEL_ENCRYPT,
	SAFEXCEL_DECRYPT,
};

enum safexcel_cipher_alg {
	SAFEXCEL_DES,
	SAFEXCEL_3DES,
	SAFEXCEL_AES,
};

struct safexcel_cipher_ctx {
	struct safexcel_context base;
	struct safexcel_crypto_priv *priv;

	u32 mode;
	enum safexcel_cipher_alg alg;
	bool aead;

<<<<<<< HEAD
	__le32 key[16];
	u32 nonce;
	unsigned int key_len, xts;
=======
	__le32 key[8];
	u32 nonce;
	unsigned int key_len;
>>>>>>> 19842963

	/* All the below is AEAD specific */
	u32 hash_alg;
	u32 state_sz;
	u32 ipad[SHA512_DIGEST_SIZE / sizeof(u32)];
	u32 opad[SHA512_DIGEST_SIZE / sizeof(u32)];
};

struct safexcel_cipher_req {
	enum safexcel_cipher_direction direction;
	/* Number of result descriptors associated to the request */
	unsigned int rdescs;
	bool needs_inv;
	int  nr_src, nr_dst;
};

static void safexcel_cipher_token(struct safexcel_cipher_ctx *ctx, u8 *iv,
				  struct safexcel_command_desc *cdesc)
{
	u32 block_sz = 0;
<<<<<<< HEAD

	if (ctx->mode == CONTEXT_CONTROL_CRYPTO_MODE_CTR_LOAD) {
		cdesc->control_data.options |= EIP197_OPTION_4_TOKEN_IV_CMD;

		/* 32 bit nonce */
		cdesc->control_data.token[0] = ctx->nonce;
		/* 64 bit IV part */
		memcpy(&cdesc->control_data.token[1], iv, 8);
		/* 32 bit counter, start at 1 (big endian!) */
		cdesc->control_data.token[3] = cpu_to_be32(1);

		return;
	}

=======

>>>>>>> 19842963
	if (ctx->mode != CONTEXT_CONTROL_CRYPTO_MODE_ECB) {
		switch (ctx->alg) {
		case SAFEXCEL_DES:
			block_sz = DES_BLOCK_SIZE;
			cdesc->control_data.options |= EIP197_OPTION_2_TOKEN_IV_CMD;
			break;
		case SAFEXCEL_3DES:
			block_sz = DES3_EDE_BLOCK_SIZE;
			cdesc->control_data.options |= EIP197_OPTION_2_TOKEN_IV_CMD;
			break;
		case SAFEXCEL_AES:
			block_sz = AES_BLOCK_SIZE;
			cdesc->control_data.options |= EIP197_OPTION_4_TOKEN_IV_CMD;
			break;
		}
<<<<<<< HEAD
		memcpy(cdesc->control_data.token, iv, block_sz);
	}
}

static void safexcel_skcipher_token(struct safexcel_cipher_ctx *ctx, u8 *iv,
				    struct safexcel_command_desc *cdesc,
				    u32 length)
{
	struct safexcel_token *token;

	safexcel_cipher_token(ctx, iv, cdesc);

=======

		if (ctx->mode == CONTEXT_CONTROL_CRYPTO_MODE_CTR_LOAD) {
			/* 32 bit nonce */
			cdesc->control_data.token[0] = ctx->nonce;
			/* 64 bit IV part */
			memcpy(&cdesc->control_data.token[1], iv, 8);
			/* 32 bit counter, start at 1 (big endian!) */
			cdesc->control_data.token[3] = cpu_to_be32(1);
		} else {
			memcpy(cdesc->control_data.token, iv, block_sz);
		}
	}
}

static void safexcel_skcipher_token(struct safexcel_cipher_ctx *ctx, u8 *iv,
				    struct safexcel_command_desc *cdesc,
				    u32 length)
{
	struct safexcel_token *token;

	safexcel_cipher_token(ctx, iv, cdesc);

>>>>>>> 19842963
	/* skip over worst case IV of 4 dwords, no need to be exact */
	token = (struct safexcel_token *)(cdesc->control_data.token + 4);

	token[0].opcode = EIP197_TOKEN_OPCODE_DIRECTION;
	token[0].packet_length = length;
	token[0].stat = EIP197_TOKEN_STAT_LAST_PACKET |
			EIP197_TOKEN_STAT_LAST_HASH;
	token[0].instructions = EIP197_TOKEN_INS_LAST |
				EIP197_TOKEN_INS_TYPE_CRYPTO |
				EIP197_TOKEN_INS_TYPE_OUTPUT;
}

static void safexcel_aead_token(struct safexcel_cipher_ctx *ctx, u8 *iv,
				struct safexcel_command_desc *cdesc,
				enum safexcel_cipher_direction direction,
				u32 cryptlen, u32 assoclen, u32 digestsize)
{
	struct safexcel_token *token;

	safexcel_cipher_token(ctx, iv, cdesc);

	if (direction == SAFEXCEL_DECRYPT)
		cryptlen -= digestsize;

	if (direction == SAFEXCEL_ENCRYPT) {
		/* align end of instruction sequence to end of token */
		token = (struct safexcel_token *)(cdesc->control_data.token +
			 EIP197_MAX_TOKENS - 3);

		token[2].opcode = EIP197_TOKEN_OPCODE_INSERT;
		token[2].packet_length = digestsize;
		token[2].stat = EIP197_TOKEN_STAT_LAST_HASH |
				EIP197_TOKEN_STAT_LAST_PACKET;
		token[2].instructions = EIP197_TOKEN_INS_TYPE_OUTPUT |
					EIP197_TOKEN_INS_INSERT_HASH_DIGEST;
	} else {
		/* align end of instruction sequence to end of token */
		token = (struct safexcel_token *)(cdesc->control_data.token +
			 EIP197_MAX_TOKENS - 4);

		token[2].opcode = EIP197_TOKEN_OPCODE_RETRIEVE;
		token[2].packet_length = digestsize;
		token[2].stat = EIP197_TOKEN_STAT_LAST_HASH |
				EIP197_TOKEN_STAT_LAST_PACKET;
		token[2].instructions = EIP197_TOKEN_INS_INSERT_HASH_DIGEST;

		token[3].opcode = EIP197_TOKEN_OPCODE_VERIFY;
		token[3].packet_length = digestsize |
					 EIP197_TOKEN_HASH_RESULT_VERIFY;
		token[3].stat = EIP197_TOKEN_STAT_LAST_HASH |
				EIP197_TOKEN_STAT_LAST_PACKET;
		token[3].instructions = EIP197_TOKEN_INS_TYPE_OUTPUT;
	}

	if (unlikely(!cryptlen)) {
		token[1].opcode = EIP197_TOKEN_OPCODE_DIRECTION;
		token[1].packet_length = assoclen;
		token[1].stat = EIP197_TOKEN_STAT_LAST_HASH;
		token[1].instructions = EIP197_TOKEN_INS_LAST |
					EIP197_TOKEN_INS_TYPE_HASH;
	} else {
		if (likely(assoclen)) {
			token[0].opcode = EIP197_TOKEN_OPCODE_DIRECTION;
			token[0].packet_length = assoclen;
			token[0].instructions = EIP197_TOKEN_INS_TYPE_HASH;
		}

		token[1].opcode = EIP197_TOKEN_OPCODE_DIRECTION;
		token[1].packet_length = cryptlen;
		token[1].stat = EIP197_TOKEN_STAT_LAST_HASH;
		token[1].instructions = EIP197_TOKEN_INS_LAST |
					EIP197_TOKEN_INS_TYPE_CRYPTO |
					EIP197_TOKEN_INS_TYPE_HASH |
					EIP197_TOKEN_INS_TYPE_OUTPUT;
	}
}

static int safexcel_skcipher_aes_setkey(struct crypto_skcipher *ctfm,
					const u8 *key, unsigned int len)
{
	struct crypto_tfm *tfm = crypto_skcipher_tfm(ctfm);
	struct safexcel_cipher_ctx *ctx = crypto_tfm_ctx(tfm);
	struct safexcel_crypto_priv *priv = ctx->priv;
	struct crypto_aes_ctx aes;
	int ret, i;

	ret = aes_expandkey(&aes, key, len);
	if (ret) {
		crypto_skcipher_set_flags(ctfm, CRYPTO_TFM_RES_BAD_KEY_LEN);
		return ret;
	}

	if (priv->flags & EIP197_TRC_CACHE && ctx->base.ctxr_dma) {
		for (i = 0; i < len / sizeof(u32); i++) {
			if (ctx->key[i] != cpu_to_le32(aes.key_enc[i])) {
				ctx->base.needs_inv = true;
				break;
			}
		}
	}

	for (i = 0; i < len / sizeof(u32); i++)
		ctx->key[i] = cpu_to_le32(aes.key_enc[i]);

	ctx->key_len = len;

	memzero_explicit(&aes, sizeof(aes));
	return 0;
}

static int safexcel_aead_setkey(struct crypto_aead *ctfm, const u8 *key,
				unsigned int len)
{
	struct crypto_tfm *tfm = crypto_aead_tfm(ctfm);
	struct safexcel_cipher_ctx *ctx = crypto_tfm_ctx(tfm);
	struct safexcel_ahash_export_state istate, ostate;
	struct safexcel_crypto_priv *priv = ctx->priv;
	struct crypto_authenc_keys keys;
	struct crypto_aes_ctx aes;
	u32 flags;
	int err = -EINVAL;

	if (crypto_authenc_extractkeys(&keys, key, len) != 0)
		goto badkey;

	if (ctx->mode == CONTEXT_CONTROL_CRYPTO_MODE_CTR_LOAD) {
		/* Minimum keysize is minimum AES key size + nonce size */
		if (keys.enckeylen < (AES_MIN_KEY_SIZE +
				      CTR_RFC3686_NONCE_SIZE))
			goto badkey;
		/* last 4 bytes of key are the nonce! */
		ctx->nonce = *(u32 *)(keys.enckey + keys.enckeylen -
				      CTR_RFC3686_NONCE_SIZE);
		/* exclude the nonce here */
		keys.enckeylen -= CONTEXT_CONTROL_CRYPTO_MODE_CTR_LOAD;
	}

	/* Encryption key */
	switch (ctx->alg) {
	case SAFEXCEL_3DES:
		if (keys.enckeylen != DES3_EDE_KEY_SIZE)
			goto badkey;
		flags = crypto_aead_get_flags(ctfm);
		err = __des3_verify_key(&flags, keys.enckey);
		crypto_aead_set_flags(ctfm, flags);

		if (unlikely(err))
			goto badkey_expflags;
		break;
	case SAFEXCEL_AES:
<<<<<<< HEAD
		err = crypto_aes_expand_key(&aes, keys.enckey, keys.enckeylen);
=======
		err = aes_expandkey(&aes, keys.enckey, keys.enckeylen);
>>>>>>> 19842963
		if (unlikely(err))
			goto badkey;
		break;
	default:
		dev_err(priv->dev, "aead: unsupported cipher algorithm\n");
		goto badkey;
	}

	if (priv->flags & EIP197_TRC_CACHE && ctx->base.ctxr_dma &&
	    memcmp(ctx->key, keys.enckey, keys.enckeylen))
		ctx->base.needs_inv = true;

	/* Auth key */
	switch (ctx->hash_alg) {
	case CONTEXT_CONTROL_CRYPTO_ALG_SHA1:
		if (safexcel_hmac_setkey("safexcel-sha1", keys.authkey,
					 keys.authkeylen, &istate, &ostate))
			goto badkey;
		break;
	case CONTEXT_CONTROL_CRYPTO_ALG_SHA224:
		if (safexcel_hmac_setkey("safexcel-sha224", keys.authkey,
					 keys.authkeylen, &istate, &ostate))
			goto badkey;
		break;
	case CONTEXT_CONTROL_CRYPTO_ALG_SHA256:
		if (safexcel_hmac_setkey("safexcel-sha256", keys.authkey,
					 keys.authkeylen, &istate, &ostate))
			goto badkey;
		break;
	case CONTEXT_CONTROL_CRYPTO_ALG_SHA384:
		if (safexcel_hmac_setkey("safexcel-sha384", keys.authkey,
					 keys.authkeylen, &istate, &ostate))
			goto badkey;
		break;
	case CONTEXT_CONTROL_CRYPTO_ALG_SHA512:
		if (safexcel_hmac_setkey("safexcel-sha512", keys.authkey,
					 keys.authkeylen, &istate, &ostate))
			goto badkey;
		break;
	default:
		dev_err(priv->dev, "aead: unsupported hash algorithm\n");
		goto badkey;
	}

	crypto_aead_set_flags(ctfm, crypto_aead_get_flags(ctfm) &
				    CRYPTO_TFM_RES_MASK);

	if (priv->flags & EIP197_TRC_CACHE && ctx->base.ctxr_dma &&
	    (memcmp(ctx->ipad, istate.state, ctx->state_sz) ||
	     memcmp(ctx->opad, ostate.state, ctx->state_sz)))
		ctx->base.needs_inv = true;

	/* Now copy the keys into the context */
	memcpy(ctx->key, keys.enckey, keys.enckeylen);
	ctx->key_len = keys.enckeylen;

	memcpy(ctx->ipad, &istate.state, ctx->state_sz);
	memcpy(ctx->opad, &ostate.state, ctx->state_sz);

	memzero_explicit(&keys, sizeof(keys));
	return 0;

badkey:
	crypto_aead_set_flags(ctfm, CRYPTO_TFM_RES_BAD_KEY_LEN);
badkey_expflags:
	memzero_explicit(&keys, sizeof(keys));
	return err;
}

static int safexcel_context_control(struct safexcel_cipher_ctx *ctx,
				    struct crypto_async_request *async,
				    struct safexcel_cipher_req *sreq,
				    struct safexcel_command_desc *cdesc)
{
	struct safexcel_crypto_priv *priv = ctx->priv;
	int ctrl_size;

	if (ctx->aead) {
		if (sreq->direction == SAFEXCEL_ENCRYPT)
			cdesc->control_data.control0 |= CONTEXT_CONTROL_TYPE_ENCRYPT_HASH_OUT;
		else
			cdesc->control_data.control0 |= CONTEXT_CONTROL_TYPE_HASH_DECRYPT_IN;
	} else {
		cdesc->control_data.control0 |= CONTEXT_CONTROL_TYPE_CRYPTO_OUT;

		/* The decryption control type is a combination of the
		 * encryption type and CONTEXT_CONTROL_TYPE_NULL_IN, for all
		 * types.
		 */
		if (sreq->direction == SAFEXCEL_DECRYPT)
			cdesc->control_data.control0 |= CONTEXT_CONTROL_TYPE_NULL_IN;
	}

	cdesc->control_data.control0 |= CONTEXT_CONTROL_KEY_EN;
	cdesc->control_data.control1 |= ctx->mode;

	if (ctx->aead)
		cdesc->control_data.control0 |= CONTEXT_CONTROL_DIGEST_HMAC |
						ctx->hash_alg;

	if (ctx->alg == SAFEXCEL_DES) {
		cdesc->control_data.control0 |= CONTEXT_CONTROL_CRYPTO_ALG_DES;
	} else if (ctx->alg == SAFEXCEL_3DES) {
		cdesc->control_data.control0 |= CONTEXT_CONTROL_CRYPTO_ALG_3DES;
	} else if (ctx->alg == SAFEXCEL_AES) {
		switch (ctx->key_len >> ctx->xts) {
		case AES_KEYSIZE_128:
			cdesc->control_data.control0 |= CONTEXT_CONTROL_CRYPTO_ALG_AES128;
			break;
		case AES_KEYSIZE_192:
			cdesc->control_data.control0 |= CONTEXT_CONTROL_CRYPTO_ALG_AES192;
			break;
		case AES_KEYSIZE_256:
			cdesc->control_data.control0 |= CONTEXT_CONTROL_CRYPTO_ALG_AES256;
			break;
		default:
			dev_err(priv->dev, "aes keysize not supported: %u\n",
				ctx->key_len >> ctx->xts);
			return -EINVAL;
		}
	}

	ctrl_size = ctx->key_len / sizeof(u32);
	if (ctx->aead)
		/* Take in account the ipad+opad digests */
		ctrl_size += ctx->state_sz / sizeof(u32) * 2;
	cdesc->control_data.control0 |= CONTEXT_CONTROL_SIZE(ctrl_size);

	return 0;
}

static int safexcel_handle_req_result(struct safexcel_crypto_priv *priv, int ring,
				      struct crypto_async_request *async,
				      struct scatterlist *src,
				      struct scatterlist *dst,
				      unsigned int cryptlen,
				      struct safexcel_cipher_req *sreq,
				      bool *should_complete, int *ret)
{
	struct skcipher_request *areq = skcipher_request_cast(async);
	struct crypto_skcipher *skcipher = crypto_skcipher_reqtfm(areq);
	struct safexcel_cipher_ctx *ctx = crypto_skcipher_ctx(skcipher);
	struct safexcel_result_desc *rdesc;
	int ndesc = 0;

	*ret = 0;

	if (unlikely(!sreq->rdescs))
		return 0;

	while (sreq->rdescs--) {
		rdesc = safexcel_ring_next_rptr(priv, &priv->ring[ring].rdr);
		if (IS_ERR(rdesc)) {
			dev_err(priv->dev,
				"cipher: result: could not retrieve the result descriptor\n");
			*ret = PTR_ERR(rdesc);
			break;
		}

		if (likely(!*ret))
			*ret = safexcel_rdesc_check_errors(priv, rdesc);

		ndesc++;
	}

	safexcel_complete(priv, ring);

	if (src == dst) {
		dma_unmap_sg(priv->dev, src, sreq->nr_src, DMA_BIDIRECTIONAL);
	} else {
		dma_unmap_sg(priv->dev, src, sreq->nr_src, DMA_TO_DEVICE);
		dma_unmap_sg(priv->dev, dst, sreq->nr_dst, DMA_FROM_DEVICE);
	}

	/*
	 * Update IV in req from last crypto output word for CBC modes
	 */
	if ((!ctx->aead) && (ctx->mode == CONTEXT_CONTROL_CRYPTO_MODE_CBC) &&
	    (sreq->direction == SAFEXCEL_ENCRYPT)) {
		/* For encrypt take the last output word */
		sg_pcopy_to_buffer(dst, sreq->nr_dst, areq->iv,
				   crypto_skcipher_ivsize(skcipher),
				   (cryptlen -
				    crypto_skcipher_ivsize(skcipher)));
	}

	*should_complete = true;

	return ndesc;
}

static int safexcel_send_req(struct crypto_async_request *base, int ring,
			     struct safexcel_cipher_req *sreq,
			     struct scatterlist *src, struct scatterlist *dst,
			     unsigned int cryptlen, unsigned int assoclen,
			     unsigned int digestsize, u8 *iv, int *commands,
			     int *results)
{
	struct skcipher_request *areq = skcipher_request_cast(base);
	struct crypto_skcipher *skcipher = crypto_skcipher_reqtfm(areq);
	struct safexcel_cipher_ctx *ctx = crypto_tfm_ctx(base->tfm);
	struct safexcel_crypto_priv *priv = ctx->priv;
	struct safexcel_command_desc *cdesc;
	struct safexcel_command_desc *first_cdesc = NULL;
	struct safexcel_result_desc *rdesc, *first_rdesc = NULL;
	struct scatterlist *sg;
	unsigned int totlen;
	unsigned int totlen_src = cryptlen + assoclen;
	unsigned int totlen_dst = totlen_src;
	int n_cdesc = 0, n_rdesc = 0;
	int queued, i, ret = 0;
	bool first = true;

	sreq->nr_src = sg_nents_for_len(src, totlen_src);

	if (ctx->aead) {
		/*
		 * AEAD has auth tag appended to output for encrypt and
		 * removed from the output for decrypt!
		 */
		if (sreq->direction == SAFEXCEL_DECRYPT)
			totlen_dst -= digestsize;
		else
			totlen_dst += digestsize;

		memcpy(ctx->base.ctxr->data + ctx->key_len / sizeof(u32),
		       ctx->ipad, ctx->state_sz);
		memcpy(ctx->base.ctxr->data + (ctx->key_len + ctx->state_sz) /
		       sizeof(u32),
		       ctx->opad, ctx->state_sz);
	} else if ((ctx->mode == CONTEXT_CONTROL_CRYPTO_MODE_CBC) &&
		   (sreq->direction == SAFEXCEL_DECRYPT)) {
		/*
		 * Save IV from last crypto input word for CBC modes in decrypt
		 * direction. Need to do this first in case of inplace operation
		 * as it will be overwritten.
		 */
		sg_pcopy_to_buffer(src, sreq->nr_src, areq->iv,
				   crypto_skcipher_ivsize(skcipher),
				   (totlen_src -
				    crypto_skcipher_ivsize(skcipher)));
	}

	sreq->nr_dst = sg_nents_for_len(dst, totlen_dst);

	/*
	 * Remember actual input length, source buffer length may be
	 * updated in case of inline operation below.
	 */
	totlen = totlen_src;
	queued = totlen_src;

	if (src == dst) {
		sreq->nr_src = max(sreq->nr_src, sreq->nr_dst);
		sreq->nr_dst = sreq->nr_src;
		if (unlikely((totlen_src || totlen_dst) &&
		    (sreq->nr_src <= 0))) {
			dev_err(priv->dev, "In-place buffer not large enough (need %d bytes)!",
				max(totlen_src, totlen_dst));
			return -EINVAL;
		}
		dma_map_sg(priv->dev, src, sreq->nr_src, DMA_BIDIRECTIONAL);
	} else {
		if (unlikely(totlen_src && (sreq->nr_src <= 0))) {
			dev_err(priv->dev, "Source buffer not large enough (need %d bytes)!",
				totlen_src);
			return -EINVAL;
		}
		dma_map_sg(priv->dev, src, sreq->nr_src, DMA_TO_DEVICE);

		if (unlikely(totlen_dst && (sreq->nr_dst <= 0))) {
			dev_err(priv->dev, "Dest buffer not large enough (need %d bytes)!",
				totlen_dst);
			dma_unmap_sg(priv->dev, src, sreq->nr_src,
				     DMA_TO_DEVICE);
			return -EINVAL;
		}
		dma_map_sg(priv->dev, dst, sreq->nr_dst, DMA_FROM_DEVICE);
	}

	memcpy(ctx->base.ctxr->data, ctx->key, ctx->key_len);

	/* The EIP cannot deal with zero length input packets! */
	if (totlen == 0)
		totlen = 1;

	/* command descriptors */
	for_each_sg(src, sg, sreq->nr_src, i) {
		int len = sg_dma_len(sg);

		/* Do not overflow the request */
		if (queued - len < 0)
			len = queued;

		cdesc = safexcel_add_cdesc(priv, ring, !n_cdesc,
					   !(queued - len),
					   sg_dma_address(sg), len, totlen,
					   ctx->base.ctxr_dma);
		if (IS_ERR(cdesc)) {
			/* No space left in the command descriptor ring */
			ret = PTR_ERR(cdesc);
			goto cdesc_rollback;
		}
		n_cdesc++;

		if (n_cdesc == 1) {
			first_cdesc = cdesc;
		}

		queued -= len;
		if (!queued)
			break;
	}

	if (unlikely(!n_cdesc)) {
		/*
		 * Special case: zero length input buffer.
		 * The engine always needs the 1st command descriptor, however!
		 */
		first_cdesc = safexcel_add_cdesc(priv, ring, 1, 1, 0, 0, totlen,
						 ctx->base.ctxr_dma);
		n_cdesc = 1;
	}

	/* Add context control words and token to first command descriptor */
	safexcel_context_control(ctx, base, sreq, first_cdesc);
	if (ctx->aead)
		safexcel_aead_token(ctx, iv, first_cdesc,
				    sreq->direction, cryptlen,
				    assoclen, digestsize);
	else
		safexcel_skcipher_token(ctx, iv, first_cdesc,
					cryptlen);

	/* result descriptors */
	for_each_sg(dst, sg, sreq->nr_dst, i) {
		bool last = (i == sreq->nr_dst - 1);
		u32 len = sg_dma_len(sg);

		/* only allow the part of the buffer we know we need */
		if (len > totlen_dst)
			len = totlen_dst;
		if (unlikely(!len))
			break;
		totlen_dst -= len;

		/* skip over AAD space in buffer - not written */
		if (assoclen) {
			if (assoclen >= len) {
				assoclen -= len;
				continue;
			}
			rdesc = safexcel_add_rdesc(priv, ring, first, last,
						   sg_dma_address(sg) +
						   assoclen,
						   len - assoclen);
			assoclen = 0;
		} else {
			rdesc = safexcel_add_rdesc(priv, ring, first, last,
						   sg_dma_address(sg),
						   len);
		}
		if (IS_ERR(rdesc)) {
			/* No space left in the result descriptor ring */
			ret = PTR_ERR(rdesc);
			goto rdesc_rollback;
		}
		if (first) {
			first_rdesc = rdesc;
			first = false;
		}
		n_rdesc++;
	}

	if (unlikely(first)) {
		/*
		 * Special case: AEAD decrypt with only AAD data.
		 * In this case there is NO output data from the engine,
		 * but the engine still needs a result descriptor!
		 * Create a dummy one just for catching the result token.
		 */
		rdesc = safexcel_add_rdesc(priv, ring, true, true, 0, 0);
		if (IS_ERR(rdesc)) {
			/* No space left in the result descriptor ring */
			ret = PTR_ERR(rdesc);
			goto rdesc_rollback;
		}
		first_rdesc = rdesc;
		n_rdesc = 1;
	}

	safexcel_rdr_req_set(priv, ring, first_rdesc, base);

	*commands = n_cdesc;
	*results = n_rdesc;
	return 0;

rdesc_rollback:
	for (i = 0; i < n_rdesc; i++)
		safexcel_ring_rollback_wptr(priv, &priv->ring[ring].rdr);
cdesc_rollback:
	for (i = 0; i < n_cdesc; i++)
		safexcel_ring_rollback_wptr(priv, &priv->ring[ring].cdr);

	if (src == dst) {
		dma_unmap_sg(priv->dev, src, sreq->nr_src, DMA_BIDIRECTIONAL);
	} else {
		dma_unmap_sg(priv->dev, src, sreq->nr_src, DMA_TO_DEVICE);
		dma_unmap_sg(priv->dev, dst, sreq->nr_dst, DMA_FROM_DEVICE);
	}

	return ret;
}

static int safexcel_handle_inv_result(struct safexcel_crypto_priv *priv,
				      int ring,
				      struct crypto_async_request *base,
				      struct safexcel_cipher_req *sreq,
				      bool *should_complete, int *ret)
{
	struct safexcel_cipher_ctx *ctx = crypto_tfm_ctx(base->tfm);
	struct safexcel_result_desc *rdesc;
	int ndesc = 0, enq_ret;

	*ret = 0;

	if (unlikely(!sreq->rdescs))
		return 0;

	while (sreq->rdescs--) {
		rdesc = safexcel_ring_next_rptr(priv, &priv->ring[ring].rdr);
		if (IS_ERR(rdesc)) {
			dev_err(priv->dev,
				"cipher: invalidate: could not retrieve the result descriptor\n");
			*ret = PTR_ERR(rdesc);
			break;
		}

		if (likely(!*ret))
			*ret = safexcel_rdesc_check_errors(priv, rdesc);

		ndesc++;
	}

	safexcel_complete(priv, ring);

	if (ctx->base.exit_inv) {
		dma_pool_free(priv->context_pool, ctx->base.ctxr,
			      ctx->base.ctxr_dma);

		*should_complete = true;

		return ndesc;
	}

	ring = safexcel_select_ring(priv);
	ctx->base.ring = ring;

	spin_lock_bh(&priv->ring[ring].queue_lock);
	enq_ret = crypto_enqueue_request(&priv->ring[ring].queue, base);
	spin_unlock_bh(&priv->ring[ring].queue_lock);

	if (enq_ret != -EINPROGRESS)
		*ret = enq_ret;

	queue_work(priv->ring[ring].workqueue,
		   &priv->ring[ring].work_data.work);

	*should_complete = false;

	return ndesc;
}

static int safexcel_skcipher_handle_result(struct safexcel_crypto_priv *priv,
					   int ring,
					   struct crypto_async_request *async,
					   bool *should_complete, int *ret)
{
	struct skcipher_request *req = skcipher_request_cast(async);
	struct safexcel_cipher_req *sreq = skcipher_request_ctx(req);
	int err;

	if (sreq->needs_inv) {
		sreq->needs_inv = false;
		err = safexcel_handle_inv_result(priv, ring, async, sreq,
						 should_complete, ret);
	} else {
		err = safexcel_handle_req_result(priv, ring, async, req->src,
						 req->dst, req->cryptlen, sreq,
						 should_complete, ret);
	}

	return err;
}

static int safexcel_aead_handle_result(struct safexcel_crypto_priv *priv,
				       int ring,
				       struct crypto_async_request *async,
				       bool *should_complete, int *ret)
{
	struct aead_request *req = aead_request_cast(async);
	struct crypto_aead *tfm = crypto_aead_reqtfm(req);
	struct safexcel_cipher_req *sreq = aead_request_ctx(req);
	int err;

	if (sreq->needs_inv) {
		sreq->needs_inv = false;
		err = safexcel_handle_inv_result(priv, ring, async, sreq,
						 should_complete, ret);
	} else {
		err = safexcel_handle_req_result(priv, ring, async, req->src,
						 req->dst,
						 req->cryptlen + crypto_aead_authsize(tfm),
						 sreq, should_complete, ret);
	}

	return err;
}

static int safexcel_cipher_send_inv(struct crypto_async_request *base,
				    int ring, int *commands, int *results)
{
	struct safexcel_cipher_ctx *ctx = crypto_tfm_ctx(base->tfm);
	struct safexcel_crypto_priv *priv = ctx->priv;
	int ret;

	ret = safexcel_invalidate_cache(base, priv, ctx->base.ctxr_dma, ring);
	if (unlikely(ret))
		return ret;

	*commands = 1;
	*results = 1;

	return 0;
}

static int safexcel_skcipher_send(struct crypto_async_request *async, int ring,
				  int *commands, int *results)
{
	struct skcipher_request *req = skcipher_request_cast(async);
	struct safexcel_cipher_ctx *ctx = crypto_tfm_ctx(req->base.tfm);
	struct safexcel_cipher_req *sreq = skcipher_request_ctx(req);
	struct safexcel_crypto_priv *priv = ctx->priv;
	int ret;

	BUG_ON(!(priv->flags & EIP197_TRC_CACHE) && sreq->needs_inv);

	if (sreq->needs_inv) {
		ret = safexcel_cipher_send_inv(async, ring, commands, results);
	} else {
		struct crypto_skcipher *skcipher = crypto_skcipher_reqtfm(req);
		u8 input_iv[AES_BLOCK_SIZE];

		/*
		 * Save input IV in case of CBC decrypt mode
		 * Will be overwritten with output IV prior to use!
		 */
		memcpy(input_iv, req->iv, crypto_skcipher_ivsize(skcipher));

		ret = safexcel_send_req(async, ring, sreq, req->src,
					req->dst, req->cryptlen, 0, 0, input_iv,
					commands, results);
	}

	sreq->rdescs = *results;
	return ret;
}

static int safexcel_aead_send(struct crypto_async_request *async, int ring,
			      int *commands, int *results)
{
	struct aead_request *req = aead_request_cast(async);
	struct crypto_aead *tfm = crypto_aead_reqtfm(req);
	struct safexcel_cipher_ctx *ctx = crypto_tfm_ctx(req->base.tfm);
	struct safexcel_cipher_req *sreq = aead_request_ctx(req);
	struct safexcel_crypto_priv *priv = ctx->priv;
	int ret;

	BUG_ON(!(priv->flags & EIP197_TRC_CACHE) && sreq->needs_inv);

	if (sreq->needs_inv)
		ret = safexcel_cipher_send_inv(async, ring, commands, results);
	else
		ret = safexcel_send_req(async, ring, sreq, req->src, req->dst,
					req->cryptlen, req->assoclen,
					crypto_aead_authsize(tfm), req->iv,
					commands, results);
	sreq->rdescs = *results;
	return ret;
}

static int safexcel_cipher_exit_inv(struct crypto_tfm *tfm,
				    struct crypto_async_request *base,
				    struct safexcel_cipher_req *sreq,
				    struct safexcel_inv_result *result)
{
	struct safexcel_cipher_ctx *ctx = crypto_tfm_ctx(tfm);
	struct safexcel_crypto_priv *priv = ctx->priv;
	int ring = ctx->base.ring;

	init_completion(&result->completion);

	ctx = crypto_tfm_ctx(base->tfm);
	ctx->base.exit_inv = true;
	sreq->needs_inv = true;

	spin_lock_bh(&priv->ring[ring].queue_lock);
	crypto_enqueue_request(&priv->ring[ring].queue, base);
	spin_unlock_bh(&priv->ring[ring].queue_lock);

	queue_work(priv->ring[ring].workqueue,
		   &priv->ring[ring].work_data.work);

	wait_for_completion(&result->completion);

	if (result->error) {
		dev_warn(priv->dev,
			"cipher: sync: invalidate: completion error %d\n",
			 result->error);
		return result->error;
	}

	return 0;
}

static int safexcel_skcipher_exit_inv(struct crypto_tfm *tfm)
{
	EIP197_REQUEST_ON_STACK(req, skcipher, EIP197_SKCIPHER_REQ_SIZE);
	struct safexcel_cipher_req *sreq = skcipher_request_ctx(req);
	struct safexcel_inv_result result = {};

	memset(req, 0, sizeof(struct skcipher_request));

	skcipher_request_set_callback(req, CRYPTO_TFM_REQ_MAY_BACKLOG,
				      safexcel_inv_complete, &result);
	skcipher_request_set_tfm(req, __crypto_skcipher_cast(tfm));

	return safexcel_cipher_exit_inv(tfm, &req->base, sreq, &result);
}

static int safexcel_aead_exit_inv(struct crypto_tfm *tfm)
{
	EIP197_REQUEST_ON_STACK(req, aead, EIP197_AEAD_REQ_SIZE);
	struct safexcel_cipher_req *sreq = aead_request_ctx(req);
	struct safexcel_inv_result result = {};

	memset(req, 0, sizeof(struct aead_request));

	aead_request_set_callback(req, CRYPTO_TFM_REQ_MAY_BACKLOG,
				  safexcel_inv_complete, &result);
	aead_request_set_tfm(req, __crypto_aead_cast(tfm));

	return safexcel_cipher_exit_inv(tfm, &req->base, sreq, &result);
}

static int safexcel_queue_req(struct crypto_async_request *base,
			struct safexcel_cipher_req *sreq,
			enum safexcel_cipher_direction dir)
{
	struct safexcel_cipher_ctx *ctx = crypto_tfm_ctx(base->tfm);
	struct safexcel_crypto_priv *priv = ctx->priv;
	int ret, ring;

	sreq->needs_inv = false;
	sreq->direction = dir;

	if (ctx->base.ctxr) {
		if (priv->flags & EIP197_TRC_CACHE && ctx->base.needs_inv) {
			sreq->needs_inv = true;
			ctx->base.needs_inv = false;
		}
	} else {
		ctx->base.ring = safexcel_select_ring(priv);
		ctx->base.ctxr = dma_pool_zalloc(priv->context_pool,
						 EIP197_GFP_FLAGS(*base),
						 &ctx->base.ctxr_dma);
		if (!ctx->base.ctxr)
			return -ENOMEM;
	}

	ring = ctx->base.ring;

	spin_lock_bh(&priv->ring[ring].queue_lock);
	ret = crypto_enqueue_request(&priv->ring[ring].queue, base);
	spin_unlock_bh(&priv->ring[ring].queue_lock);

	queue_work(priv->ring[ring].workqueue,
		   &priv->ring[ring].work_data.work);

	return ret;
}

static int safexcel_encrypt(struct skcipher_request *req)
{
	return safexcel_queue_req(&req->base, skcipher_request_ctx(req),
			SAFEXCEL_ENCRYPT);
}

static int safexcel_decrypt(struct skcipher_request *req)
{
	return safexcel_queue_req(&req->base, skcipher_request_ctx(req),
			SAFEXCEL_DECRYPT);
}

static int safexcel_skcipher_cra_init(struct crypto_tfm *tfm)
{
	struct safexcel_cipher_ctx *ctx = crypto_tfm_ctx(tfm);
	struct safexcel_alg_template *tmpl =
		container_of(tfm->__crt_alg, struct safexcel_alg_template,
			     alg.skcipher.base);

	crypto_skcipher_set_reqsize(__crypto_skcipher_cast(tfm),
				    sizeof(struct safexcel_cipher_req));

	ctx->priv = tmpl->priv;

	ctx->base.send = safexcel_skcipher_send;
	ctx->base.handle_result = safexcel_skcipher_handle_result;
	return 0;
}

static int safexcel_cipher_cra_exit(struct crypto_tfm *tfm)
{
	struct safexcel_cipher_ctx *ctx = crypto_tfm_ctx(tfm);

	memzero_explicit(ctx->key, sizeof(ctx->key));

	/* context not allocated, skip invalidation */
	if (!ctx->base.ctxr)
		return -ENOMEM;

	memzero_explicit(ctx->base.ctxr->data, sizeof(ctx->base.ctxr->data));
	return 0;
}

static void safexcel_skcipher_cra_exit(struct crypto_tfm *tfm)
{
	struct safexcel_cipher_ctx *ctx = crypto_tfm_ctx(tfm);
	struct safexcel_crypto_priv *priv = ctx->priv;
	int ret;

	if (safexcel_cipher_cra_exit(tfm))
		return;

	if (priv->flags & EIP197_TRC_CACHE) {
		ret = safexcel_skcipher_exit_inv(tfm);
		if (ret)
			dev_warn(priv->dev, "skcipher: invalidation error %d\n",
				 ret);
	} else {
		dma_pool_free(priv->context_pool, ctx->base.ctxr,
			      ctx->base.ctxr_dma);
	}
}

static void safexcel_aead_cra_exit(struct crypto_tfm *tfm)
{
	struct safexcel_cipher_ctx *ctx = crypto_tfm_ctx(tfm);
	struct safexcel_crypto_priv *priv = ctx->priv;
	int ret;

	if (safexcel_cipher_cra_exit(tfm))
		return;

	if (priv->flags & EIP197_TRC_CACHE) {
		ret = safexcel_aead_exit_inv(tfm);
		if (ret)
			dev_warn(priv->dev, "aead: invalidation error %d\n",
				 ret);
	} else {
		dma_pool_free(priv->context_pool, ctx->base.ctxr,
			      ctx->base.ctxr_dma);
	}
}

static int safexcel_skcipher_aes_ecb_cra_init(struct crypto_tfm *tfm)
{
	struct safexcel_cipher_ctx *ctx = crypto_tfm_ctx(tfm);

	safexcel_skcipher_cra_init(tfm);
	ctx->alg  = SAFEXCEL_AES;
	ctx->mode = CONTEXT_CONTROL_CRYPTO_MODE_ECB;
	return 0;
}

struct safexcel_alg_template safexcel_alg_ecb_aes = {
	.type = SAFEXCEL_ALG_TYPE_SKCIPHER,
	.algo_mask = SAFEXCEL_ALG_AES,
	.alg.skcipher = {
		.setkey = safexcel_skcipher_aes_setkey,
		.encrypt = safexcel_encrypt,
		.decrypt = safexcel_decrypt,
		.min_keysize = AES_MIN_KEY_SIZE,
		.max_keysize = AES_MAX_KEY_SIZE,
		.base = {
			.cra_name = "ecb(aes)",
			.cra_driver_name = "safexcel-ecb-aes",
			.cra_priority = SAFEXCEL_CRA_PRIORITY,
			.cra_flags = CRYPTO_ALG_ASYNC |
				     CRYPTO_ALG_KERN_DRIVER_ONLY,
			.cra_blocksize = AES_BLOCK_SIZE,
			.cra_ctxsize = sizeof(struct safexcel_cipher_ctx),
			.cra_alignmask = 0,
			.cra_init = safexcel_skcipher_aes_ecb_cra_init,
			.cra_exit = safexcel_skcipher_cra_exit,
			.cra_module = THIS_MODULE,
		},
	},
};

static int safexcel_skcipher_aes_cbc_cra_init(struct crypto_tfm *tfm)
{
	struct safexcel_cipher_ctx *ctx = crypto_tfm_ctx(tfm);

	safexcel_skcipher_cra_init(tfm);
	ctx->alg  = SAFEXCEL_AES;
	ctx->mode = CONTEXT_CONTROL_CRYPTO_MODE_CBC;
	return 0;
}

struct safexcel_alg_template safexcel_alg_cbc_aes = {
	.type = SAFEXCEL_ALG_TYPE_SKCIPHER,
	.algo_mask = SAFEXCEL_ALG_AES,
	.alg.skcipher = {
		.setkey = safexcel_skcipher_aes_setkey,
		.encrypt = safexcel_encrypt,
		.decrypt = safexcel_decrypt,
		.min_keysize = AES_MIN_KEY_SIZE,
		.max_keysize = AES_MAX_KEY_SIZE,
		.ivsize = AES_BLOCK_SIZE,
		.base = {
			.cra_name = "cbc(aes)",
			.cra_driver_name = "safexcel-cbc-aes",
			.cra_priority = SAFEXCEL_CRA_PRIORITY,
			.cra_flags = CRYPTO_ALG_ASYNC |
				     CRYPTO_ALG_KERN_DRIVER_ONLY,
			.cra_blocksize = AES_BLOCK_SIZE,
			.cra_ctxsize = sizeof(struct safexcel_cipher_ctx),
			.cra_alignmask = 0,
			.cra_init = safexcel_skcipher_aes_cbc_cra_init,
			.cra_exit = safexcel_skcipher_cra_exit,
			.cra_module = THIS_MODULE,
		},
	},
};

<<<<<<< HEAD
static int safexcel_skcipher_aesctr_setkey(struct crypto_skcipher *ctfm,
					   const u8 *key, unsigned int len)
=======
static int safexcel_ctr_aes_encrypt(struct skcipher_request *req)
{
	return safexcel_queue_req(&req->base, skcipher_request_ctx(req),
			SAFEXCEL_ENCRYPT, CONTEXT_CONTROL_CRYPTO_MODE_CTR_LOAD,
			SAFEXCEL_AES);
}

static int safexcel_ctr_aes_decrypt(struct skcipher_request *req)
{
	return safexcel_queue_req(&req->base, skcipher_request_ctx(req),
			SAFEXCEL_DECRYPT, CONTEXT_CONTROL_CRYPTO_MODE_CTR_LOAD,
			SAFEXCEL_AES);
}

static int safexcel_skcipher_aesctr_setkey(struct crypto_skcipher *ctfm,
					   const u8 *key, unsigned int len)
{
	struct crypto_tfm *tfm = crypto_skcipher_tfm(ctfm);
	struct safexcel_cipher_ctx *ctx = crypto_tfm_ctx(tfm);
	struct safexcel_crypto_priv *priv = ctx->priv;
	struct crypto_aes_ctx aes;
	int ret, i;
	unsigned int keylen;

	/* last 4 bytes of key are the nonce! */
	ctx->nonce = *(u32 *)(key + len - CTR_RFC3686_NONCE_SIZE);
	/* exclude the nonce here */
	keylen = len - CTR_RFC3686_NONCE_SIZE;
	ret = aes_expandkey(&aes, key, keylen);
	if (ret) {
		crypto_skcipher_set_flags(ctfm, CRYPTO_TFM_RES_BAD_KEY_LEN);
		return ret;
	}

	if (priv->flags & EIP197_TRC_CACHE && ctx->base.ctxr_dma) {
		for (i = 0; i < keylen / sizeof(u32); i++) {
			if (ctx->key[i] != cpu_to_le32(aes.key_enc[i])) {
				ctx->base.needs_inv = true;
				break;
			}
		}
	}

	for (i = 0; i < keylen / sizeof(u32); i++)
		ctx->key[i] = cpu_to_le32(aes.key_enc[i]);

	ctx->key_len = keylen;

	memzero_explicit(&aes, sizeof(aes));
	return 0;
}

struct safexcel_alg_template safexcel_alg_ctr_aes = {
	.type = SAFEXCEL_ALG_TYPE_SKCIPHER,
	.alg.skcipher = {
		.setkey = safexcel_skcipher_aesctr_setkey,
		.encrypt = safexcel_ctr_aes_encrypt,
		.decrypt = safexcel_ctr_aes_decrypt,
		/* Add nonce size */
		.min_keysize = AES_MIN_KEY_SIZE + CTR_RFC3686_NONCE_SIZE,
		.max_keysize = AES_MAX_KEY_SIZE + CTR_RFC3686_NONCE_SIZE,
		.ivsize = CTR_RFC3686_IV_SIZE,
		.base = {
			.cra_name = "rfc3686(ctr(aes))",
			.cra_driver_name = "safexcel-ctr-aes",
			.cra_priority = 300,
			.cra_flags = CRYPTO_ALG_ASYNC |
				     CRYPTO_ALG_KERN_DRIVER_ONLY,
			.cra_blocksize = 1,
			.cra_ctxsize = sizeof(struct safexcel_cipher_ctx),
			.cra_alignmask = 0,
			.cra_init = safexcel_skcipher_cra_init,
			.cra_exit = safexcel_skcipher_cra_exit,
			.cra_module = THIS_MODULE,
		},
	},
};

static int safexcel_cbc_des_encrypt(struct skcipher_request *req)
>>>>>>> 19842963
{
	struct crypto_tfm *tfm = crypto_skcipher_tfm(ctfm);
	struct safexcel_cipher_ctx *ctx = crypto_tfm_ctx(tfm);
	struct safexcel_crypto_priv *priv = ctx->priv;
	struct crypto_aes_ctx aes;
	int ret, i;
	unsigned int keylen;

	/* last 4 bytes of key are the nonce! */
	ctx->nonce = *(u32 *)(key + len - CTR_RFC3686_NONCE_SIZE);
	/* exclude the nonce here */
	keylen = len - CTR_RFC3686_NONCE_SIZE;
	ret = crypto_aes_expand_key(&aes, key, keylen);
	if (ret) {
		crypto_skcipher_set_flags(ctfm, CRYPTO_TFM_RES_BAD_KEY_LEN);
		return ret;
	}

	if (priv->flags & EIP197_TRC_CACHE && ctx->base.ctxr_dma) {
		for (i = 0; i < keylen / sizeof(u32); i++) {
			if (ctx->key[i] != cpu_to_le32(aes.key_enc[i])) {
				ctx->base.needs_inv = true;
				break;
			}
		}
	}

	for (i = 0; i < keylen / sizeof(u32); i++)
		ctx->key[i] = cpu_to_le32(aes.key_enc[i]);

	ctx->key_len = keylen;

	memzero_explicit(&aes, sizeof(aes));
	return 0;
}

static int safexcel_skcipher_aes_ctr_cra_init(struct crypto_tfm *tfm)
{
	struct safexcel_cipher_ctx *ctx = crypto_tfm_ctx(tfm);

	safexcel_skcipher_cra_init(tfm);
	ctx->alg  = SAFEXCEL_AES;
	ctx->mode = CONTEXT_CONTROL_CRYPTO_MODE_CTR_LOAD;
	return 0;
}

struct safexcel_alg_template safexcel_alg_ctr_aes = {
	.type = SAFEXCEL_ALG_TYPE_SKCIPHER,
	.algo_mask = SAFEXCEL_ALG_AES,
	.alg.skcipher = {
		.setkey = safexcel_skcipher_aesctr_setkey,
		.encrypt = safexcel_encrypt,
		.decrypt = safexcel_decrypt,
		/* Add nonce size */
		.min_keysize = AES_MIN_KEY_SIZE + CTR_RFC3686_NONCE_SIZE,
		.max_keysize = AES_MAX_KEY_SIZE + CTR_RFC3686_NONCE_SIZE,
		.ivsize = CTR_RFC3686_IV_SIZE,
		.base = {
			.cra_name = "rfc3686(ctr(aes))",
			.cra_driver_name = "safexcel-ctr-aes",
			.cra_priority = SAFEXCEL_CRA_PRIORITY,
			.cra_flags = CRYPTO_ALG_ASYNC |
				     CRYPTO_ALG_KERN_DRIVER_ONLY,
			.cra_blocksize = 1,
			.cra_ctxsize = sizeof(struct safexcel_cipher_ctx),
			.cra_alignmask = 0,
			.cra_init = safexcel_skcipher_aes_ctr_cra_init,
			.cra_exit = safexcel_skcipher_cra_exit,
			.cra_module = THIS_MODULE,
		},
	},
};

static int safexcel_des_setkey(struct crypto_skcipher *ctfm, const u8 *key,
			       unsigned int len)
{
	struct crypto_tfm *tfm = crypto_skcipher_tfm(ctfm);
	struct safexcel_cipher_ctx *ctx = crypto_tfm_ctx(tfm);
	u32 tmp[DES_EXPKEY_WORDS];
	int ret;

	ret = des_ekey(tmp, key);
	if (!ret && (tfm->crt_flags & CRYPTO_TFM_REQ_FORBID_WEAK_KEYS)) {
		tfm->crt_flags |= CRYPTO_TFM_RES_WEAK_KEY;
		return -EINVAL;
	}

	/* if context exits and key changed, need to invalidate it */
	if (ctx->base.ctxr_dma)
		if (memcmp(ctx->key, key, len))
			ctx->base.needs_inv = true;

	memcpy(ctx->key, key, len);
	ctx->key_len = len;

	return 0;
}

static int safexcel_skcipher_des_cbc_cra_init(struct crypto_tfm *tfm)
{
	struct safexcel_cipher_ctx *ctx = crypto_tfm_ctx(tfm);

	safexcel_skcipher_cra_init(tfm);
	ctx->alg  = SAFEXCEL_DES;
	ctx->mode = CONTEXT_CONTROL_CRYPTO_MODE_CBC;
	return 0;
}

struct safexcel_alg_template safexcel_alg_cbc_des = {
	.type = SAFEXCEL_ALG_TYPE_SKCIPHER,
	.algo_mask = SAFEXCEL_ALG_DES,
	.alg.skcipher = {
		.setkey = safexcel_des_setkey,
		.encrypt = safexcel_encrypt,
		.decrypt = safexcel_decrypt,
		.min_keysize = DES_KEY_SIZE,
		.max_keysize = DES_KEY_SIZE,
		.ivsize = DES_BLOCK_SIZE,
		.base = {
			.cra_name = "cbc(des)",
			.cra_driver_name = "safexcel-cbc-des",
			.cra_priority = SAFEXCEL_CRA_PRIORITY,
			.cra_flags = CRYPTO_ALG_ASYNC |
				     CRYPTO_ALG_KERN_DRIVER_ONLY,
			.cra_blocksize = DES_BLOCK_SIZE,
			.cra_ctxsize = sizeof(struct safexcel_cipher_ctx),
			.cra_alignmask = 0,
			.cra_init = safexcel_skcipher_des_cbc_cra_init,
			.cra_exit = safexcel_skcipher_cra_exit,
			.cra_module = THIS_MODULE,
		},
	},
};

static int safexcel_skcipher_des_ecb_cra_init(struct crypto_tfm *tfm)
{
	struct safexcel_cipher_ctx *ctx = crypto_tfm_ctx(tfm);

	safexcel_skcipher_cra_init(tfm);
	ctx->alg  = SAFEXCEL_DES;
	ctx->mode = CONTEXT_CONTROL_CRYPTO_MODE_ECB;
	return 0;
}

struct safexcel_alg_template safexcel_alg_ecb_des = {
	.type = SAFEXCEL_ALG_TYPE_SKCIPHER,
	.algo_mask = SAFEXCEL_ALG_DES,
	.alg.skcipher = {
		.setkey = safexcel_des_setkey,
		.encrypt = safexcel_encrypt,
		.decrypt = safexcel_decrypt,
		.min_keysize = DES_KEY_SIZE,
		.max_keysize = DES_KEY_SIZE,
		.base = {
			.cra_name = "ecb(des)",
			.cra_driver_name = "safexcel-ecb-des",
			.cra_priority = SAFEXCEL_CRA_PRIORITY,
			.cra_flags = CRYPTO_ALG_ASYNC |
				     CRYPTO_ALG_KERN_DRIVER_ONLY,
			.cra_blocksize = DES_BLOCK_SIZE,
			.cra_ctxsize = sizeof(struct safexcel_cipher_ctx),
			.cra_alignmask = 0,
			.cra_init = safexcel_skcipher_des_ecb_cra_init,
			.cra_exit = safexcel_skcipher_cra_exit,
			.cra_module = THIS_MODULE,
		},
	},
};

static int safexcel_des3_ede_setkey(struct crypto_skcipher *ctfm,
				   const u8 *key, unsigned int len)
{
	struct safexcel_cipher_ctx *ctx = crypto_skcipher_ctx(ctfm);
	int err;

	err = des3_verify_key(ctfm, key);
	if (unlikely(err))
		return err;

	/* if context exits and key changed, need to invalidate it */
	if (ctx->base.ctxr_dma) {
		if (memcmp(ctx->key, key, len))
			ctx->base.needs_inv = true;
	}

	memcpy(ctx->key, key, len);

	ctx->key_len = len;

	return 0;
}

static int safexcel_skcipher_des3_cbc_cra_init(struct crypto_tfm *tfm)
{
	struct safexcel_cipher_ctx *ctx = crypto_tfm_ctx(tfm);

	safexcel_skcipher_cra_init(tfm);
	ctx->alg  = SAFEXCEL_3DES;
	ctx->mode = CONTEXT_CONTROL_CRYPTO_MODE_CBC;
	return 0;
}

struct safexcel_alg_template safexcel_alg_cbc_des3_ede = {
	.type = SAFEXCEL_ALG_TYPE_SKCIPHER,
	.algo_mask = SAFEXCEL_ALG_DES,
	.alg.skcipher = {
		.setkey = safexcel_des3_ede_setkey,
		.encrypt = safexcel_encrypt,
		.decrypt = safexcel_decrypt,
		.min_keysize = DES3_EDE_KEY_SIZE,
		.max_keysize = DES3_EDE_KEY_SIZE,
		.ivsize = DES3_EDE_BLOCK_SIZE,
		.base = {
			.cra_name = "cbc(des3_ede)",
			.cra_driver_name = "safexcel-cbc-des3_ede",
			.cra_priority = SAFEXCEL_CRA_PRIORITY,
			.cra_flags = CRYPTO_ALG_ASYNC |
				     CRYPTO_ALG_KERN_DRIVER_ONLY,
			.cra_blocksize = DES3_EDE_BLOCK_SIZE,
			.cra_ctxsize = sizeof(struct safexcel_cipher_ctx),
			.cra_alignmask = 0,
			.cra_init = safexcel_skcipher_des3_cbc_cra_init,
			.cra_exit = safexcel_skcipher_cra_exit,
			.cra_module = THIS_MODULE,
		},
	},
};

static int safexcel_skcipher_des3_ecb_cra_init(struct crypto_tfm *tfm)
{
	struct safexcel_cipher_ctx *ctx = crypto_tfm_ctx(tfm);

	safexcel_skcipher_cra_init(tfm);
	ctx->alg  = SAFEXCEL_3DES;
	ctx->mode = CONTEXT_CONTROL_CRYPTO_MODE_ECB;
	return 0;
}

struct safexcel_alg_template safexcel_alg_ecb_des3_ede = {
	.type = SAFEXCEL_ALG_TYPE_SKCIPHER,
	.algo_mask = SAFEXCEL_ALG_DES,
	.alg.skcipher = {
		.setkey = safexcel_des3_ede_setkey,
		.encrypt = safexcel_encrypt,
		.decrypt = safexcel_decrypt,
		.min_keysize = DES3_EDE_KEY_SIZE,
		.max_keysize = DES3_EDE_KEY_SIZE,
		.base = {
			.cra_name = "ecb(des3_ede)",
			.cra_driver_name = "safexcel-ecb-des3_ede",
			.cra_priority = SAFEXCEL_CRA_PRIORITY,
			.cra_flags = CRYPTO_ALG_ASYNC |
				     CRYPTO_ALG_KERN_DRIVER_ONLY,
			.cra_blocksize = DES3_EDE_BLOCK_SIZE,
			.cra_ctxsize = sizeof(struct safexcel_cipher_ctx),
			.cra_alignmask = 0,
			.cra_init = safexcel_skcipher_des3_ecb_cra_init,
			.cra_exit = safexcel_skcipher_cra_exit,
			.cra_module = THIS_MODULE,
		},
	},
};

static int safexcel_aead_encrypt_aes(struct aead_request *req)
{
	struct safexcel_cipher_req *creq = aead_request_ctx(req);

	return safexcel_queue_req(&req->base, creq, SAFEXCEL_ENCRYPT);
}

static int safexcel_aead_decrypt_aes(struct aead_request *req)
{
	struct safexcel_cipher_req *creq = aead_request_ctx(req);

	return safexcel_queue_req(&req->base, creq, SAFEXCEL_DECRYPT);
}

static int safexcel_aead_cra_init(struct crypto_tfm *tfm)
{
	struct safexcel_cipher_ctx *ctx = crypto_tfm_ctx(tfm);
	struct safexcel_alg_template *tmpl =
		container_of(tfm->__crt_alg, struct safexcel_alg_template,
			     alg.aead.base);

	crypto_aead_set_reqsize(__crypto_aead_cast(tfm),
				sizeof(struct safexcel_cipher_req));

	ctx->priv = tmpl->priv;

	ctx->alg  = SAFEXCEL_AES; /* default */
<<<<<<< HEAD
	ctx->mode = CONTEXT_CONTROL_CRYPTO_MODE_CBC; /* default */
=======
>>>>>>> 19842963
	ctx->aead = true;
	ctx->base.send = safexcel_aead_send;
	ctx->base.handle_result = safexcel_aead_handle_result;
	return 0;
}

static int safexcel_aead_sha1_cra_init(struct crypto_tfm *tfm)
{
	struct safexcel_cipher_ctx *ctx = crypto_tfm_ctx(tfm);

	safexcel_aead_cra_init(tfm);
	ctx->hash_alg = CONTEXT_CONTROL_CRYPTO_ALG_SHA1;
	ctx->state_sz = SHA1_DIGEST_SIZE;
	return 0;
}

struct safexcel_alg_template safexcel_alg_authenc_hmac_sha1_cbc_aes = {
	.type = SAFEXCEL_ALG_TYPE_AEAD,
	.algo_mask = SAFEXCEL_ALG_AES | SAFEXCEL_ALG_SHA1,
	.alg.aead = {
		.setkey = safexcel_aead_setkey,
<<<<<<< HEAD
		.encrypt = safexcel_aead_encrypt,
		.decrypt = safexcel_aead_decrypt,
=======
		.encrypt = safexcel_aead_encrypt_aes,
		.decrypt = safexcel_aead_decrypt_aes,
>>>>>>> 19842963
		.ivsize = AES_BLOCK_SIZE,
		.maxauthsize = SHA1_DIGEST_SIZE,
		.base = {
			.cra_name = "authenc(hmac(sha1),cbc(aes))",
			.cra_driver_name = "safexcel-authenc-hmac-sha1-cbc-aes",
			.cra_priority = SAFEXCEL_CRA_PRIORITY,
			.cra_flags = CRYPTO_ALG_ASYNC |
				     CRYPTO_ALG_KERN_DRIVER_ONLY,
			.cra_blocksize = AES_BLOCK_SIZE,
			.cra_ctxsize = sizeof(struct safexcel_cipher_ctx),
			.cra_alignmask = 0,
			.cra_init = safexcel_aead_sha1_cra_init,
			.cra_exit = safexcel_aead_cra_exit,
			.cra_module = THIS_MODULE,
		},
	},
};

static int safexcel_aead_sha256_cra_init(struct crypto_tfm *tfm)
{
	struct safexcel_cipher_ctx *ctx = crypto_tfm_ctx(tfm);

	safexcel_aead_cra_init(tfm);
	ctx->hash_alg = CONTEXT_CONTROL_CRYPTO_ALG_SHA256;
	ctx->state_sz = SHA256_DIGEST_SIZE;
	return 0;
}

struct safexcel_alg_template safexcel_alg_authenc_hmac_sha256_cbc_aes = {
	.type = SAFEXCEL_ALG_TYPE_AEAD,
	.algo_mask = SAFEXCEL_ALG_AES | SAFEXCEL_ALG_SHA2_256,
	.alg.aead = {
		.setkey = safexcel_aead_setkey,
<<<<<<< HEAD
		.encrypt = safexcel_aead_encrypt,
		.decrypt = safexcel_aead_decrypt,
=======
		.encrypt = safexcel_aead_encrypt_aes,
		.decrypt = safexcel_aead_decrypt_aes,
>>>>>>> 19842963
		.ivsize = AES_BLOCK_SIZE,
		.maxauthsize = SHA256_DIGEST_SIZE,
		.base = {
			.cra_name = "authenc(hmac(sha256),cbc(aes))",
			.cra_driver_name = "safexcel-authenc-hmac-sha256-cbc-aes",
			.cra_priority = SAFEXCEL_CRA_PRIORITY,
			.cra_flags = CRYPTO_ALG_ASYNC |
				     CRYPTO_ALG_KERN_DRIVER_ONLY,
			.cra_blocksize = AES_BLOCK_SIZE,
			.cra_ctxsize = sizeof(struct safexcel_cipher_ctx),
			.cra_alignmask = 0,
			.cra_init = safexcel_aead_sha256_cra_init,
			.cra_exit = safexcel_aead_cra_exit,
			.cra_module = THIS_MODULE,
		},
	},
};

static int safexcel_aead_sha224_cra_init(struct crypto_tfm *tfm)
{
	struct safexcel_cipher_ctx *ctx = crypto_tfm_ctx(tfm);

	safexcel_aead_cra_init(tfm);
	ctx->hash_alg = CONTEXT_CONTROL_CRYPTO_ALG_SHA224;
	ctx->state_sz = SHA256_DIGEST_SIZE;
	return 0;
}

struct safexcel_alg_template safexcel_alg_authenc_hmac_sha224_cbc_aes = {
	.type = SAFEXCEL_ALG_TYPE_AEAD,
	.algo_mask = SAFEXCEL_ALG_AES | SAFEXCEL_ALG_SHA2_256,
	.alg.aead = {
		.setkey = safexcel_aead_setkey,
<<<<<<< HEAD
		.encrypt = safexcel_aead_encrypt,
		.decrypt = safexcel_aead_decrypt,
=======
		.encrypt = safexcel_aead_encrypt_aes,
		.decrypt = safexcel_aead_decrypt_aes,
>>>>>>> 19842963
		.ivsize = AES_BLOCK_SIZE,
		.maxauthsize = SHA224_DIGEST_SIZE,
		.base = {
			.cra_name = "authenc(hmac(sha224),cbc(aes))",
			.cra_driver_name = "safexcel-authenc-hmac-sha224-cbc-aes",
			.cra_priority = SAFEXCEL_CRA_PRIORITY,
			.cra_flags = CRYPTO_ALG_ASYNC |
				     CRYPTO_ALG_KERN_DRIVER_ONLY,
			.cra_blocksize = AES_BLOCK_SIZE,
			.cra_ctxsize = sizeof(struct safexcel_cipher_ctx),
			.cra_alignmask = 0,
			.cra_init = safexcel_aead_sha224_cra_init,
			.cra_exit = safexcel_aead_cra_exit,
			.cra_module = THIS_MODULE,
		},
	},
};

static int safexcel_aead_sha512_cra_init(struct crypto_tfm *tfm)
{
	struct safexcel_cipher_ctx *ctx = crypto_tfm_ctx(tfm);

	safexcel_aead_cra_init(tfm);
	ctx->hash_alg = CONTEXT_CONTROL_CRYPTO_ALG_SHA512;
	ctx->state_sz = SHA512_DIGEST_SIZE;
	return 0;
}

struct safexcel_alg_template safexcel_alg_authenc_hmac_sha512_cbc_aes = {
	.type = SAFEXCEL_ALG_TYPE_AEAD,
	.algo_mask = SAFEXCEL_ALG_AES | SAFEXCEL_ALG_SHA2_512,
	.alg.aead = {
		.setkey = safexcel_aead_setkey,
<<<<<<< HEAD
		.encrypt = safexcel_aead_encrypt,
		.decrypt = safexcel_aead_decrypt,
=======
		.encrypt = safexcel_aead_encrypt_aes,
		.decrypt = safexcel_aead_decrypt_aes,
>>>>>>> 19842963
		.ivsize = AES_BLOCK_SIZE,
		.maxauthsize = SHA512_DIGEST_SIZE,
		.base = {
			.cra_name = "authenc(hmac(sha512),cbc(aes))",
			.cra_driver_name = "safexcel-authenc-hmac-sha512-cbc-aes",
			.cra_priority = SAFEXCEL_CRA_PRIORITY,
			.cra_flags = CRYPTO_ALG_ASYNC |
				     CRYPTO_ALG_KERN_DRIVER_ONLY,
			.cra_blocksize = AES_BLOCK_SIZE,
			.cra_ctxsize = sizeof(struct safexcel_cipher_ctx),
			.cra_alignmask = 0,
			.cra_init = safexcel_aead_sha512_cra_init,
			.cra_exit = safexcel_aead_cra_exit,
			.cra_module = THIS_MODULE,
		},
	},
};

static int safexcel_aead_sha384_cra_init(struct crypto_tfm *tfm)
{
	struct safexcel_cipher_ctx *ctx = crypto_tfm_ctx(tfm);

	safexcel_aead_cra_init(tfm);
	ctx->hash_alg = CONTEXT_CONTROL_CRYPTO_ALG_SHA384;
	ctx->state_sz = SHA512_DIGEST_SIZE;
	return 0;
}

struct safexcel_alg_template safexcel_alg_authenc_hmac_sha384_cbc_aes = {
	.type = SAFEXCEL_ALG_TYPE_AEAD,
	.algo_mask = SAFEXCEL_ALG_AES | SAFEXCEL_ALG_SHA2_512,
	.alg.aead = {
		.setkey = safexcel_aead_setkey,
<<<<<<< HEAD
		.encrypt = safexcel_aead_encrypt,
		.decrypt = safexcel_aead_decrypt,
=======
		.encrypt = safexcel_aead_encrypt_aes,
		.decrypt = safexcel_aead_decrypt_aes,
>>>>>>> 19842963
		.ivsize = AES_BLOCK_SIZE,
		.maxauthsize = SHA384_DIGEST_SIZE,
		.base = {
			.cra_name = "authenc(hmac(sha384),cbc(aes))",
			.cra_driver_name = "safexcel-authenc-hmac-sha384-cbc-aes",
			.cra_priority = SAFEXCEL_CRA_PRIORITY,
			.cra_flags = CRYPTO_ALG_ASYNC |
				     CRYPTO_ALG_KERN_DRIVER_ONLY,
			.cra_blocksize = AES_BLOCK_SIZE,
			.cra_ctxsize = sizeof(struct safexcel_cipher_ctx),
			.cra_alignmask = 0,
			.cra_init = safexcel_aead_sha384_cra_init,
			.cra_exit = safexcel_aead_cra_exit,
			.cra_module = THIS_MODULE,
		},
	},
};

static int safexcel_aead_sha1_des3_cra_init(struct crypto_tfm *tfm)
{
	struct safexcel_cipher_ctx *ctx = crypto_tfm_ctx(tfm);

	safexcel_aead_sha1_cra_init(tfm);
	ctx->alg = SAFEXCEL_3DES; /* override default */
	return 0;
}

<<<<<<< HEAD
struct safexcel_alg_template safexcel_alg_authenc_hmac_sha1_cbc_des3_ede = {
	.type = SAFEXCEL_ALG_TYPE_AEAD,
	.algo_mask = SAFEXCEL_ALG_DES | SAFEXCEL_ALG_SHA1,
	.alg.aead = {
		.setkey = safexcel_aead_setkey,
		.encrypt = safexcel_aead_encrypt,
		.decrypt = safexcel_aead_decrypt,
=======
static int safexcel_aead_encrypt_3des(struct aead_request *req)
{
	struct safexcel_cipher_req *creq = aead_request_ctx(req);

	return safexcel_queue_req(&req->base, creq, SAFEXCEL_ENCRYPT,
			CONTEXT_CONTROL_CRYPTO_MODE_CBC, SAFEXCEL_3DES);
}

static int safexcel_aead_decrypt_3des(struct aead_request *req)
{
	struct safexcel_cipher_req *creq = aead_request_ctx(req);

	return safexcel_queue_req(&req->base, creq, SAFEXCEL_DECRYPT,
			CONTEXT_CONTROL_CRYPTO_MODE_CBC, SAFEXCEL_3DES);
}

struct safexcel_alg_template safexcel_alg_authenc_hmac_sha1_cbc_des3_ede = {
	.type = SAFEXCEL_ALG_TYPE_AEAD,
	.alg.aead = {
		.setkey = safexcel_aead_setkey,
		.encrypt = safexcel_aead_encrypt_3des,
		.decrypt = safexcel_aead_decrypt_3des,
>>>>>>> 19842963
		.ivsize = DES3_EDE_BLOCK_SIZE,
		.maxauthsize = SHA1_DIGEST_SIZE,
		.base = {
			.cra_name = "authenc(hmac(sha1),cbc(des3_ede))",
			.cra_driver_name = "safexcel-authenc-hmac-sha1-cbc-des3_ede",
<<<<<<< HEAD
			.cra_priority = SAFEXCEL_CRA_PRIORITY,
=======
			.cra_priority = 300,
>>>>>>> 19842963
			.cra_flags = CRYPTO_ALG_ASYNC |
				     CRYPTO_ALG_KERN_DRIVER_ONLY,
			.cra_blocksize = DES3_EDE_BLOCK_SIZE,
			.cra_ctxsize = sizeof(struct safexcel_cipher_ctx),
			.cra_alignmask = 0,
			.cra_init = safexcel_aead_sha1_des3_cra_init,
			.cra_exit = safexcel_aead_cra_exit,
			.cra_module = THIS_MODULE,
		},
	},
};

static int safexcel_aead_sha1_ctr_cra_init(struct crypto_tfm *tfm)
{
	struct safexcel_cipher_ctx *ctx = crypto_tfm_ctx(tfm);

	safexcel_aead_sha1_cra_init(tfm);
	ctx->mode = CONTEXT_CONTROL_CRYPTO_MODE_CTR_LOAD; /* override default */
	return 0;
}

struct safexcel_alg_template safexcel_alg_authenc_hmac_sha1_ctr_aes = {
	.type = SAFEXCEL_ALG_TYPE_AEAD,
<<<<<<< HEAD
	.algo_mask = SAFEXCEL_ALG_AES | SAFEXCEL_ALG_SHA1,
	.alg.aead = {
		.setkey = safexcel_aead_setkey,
		.encrypt = safexcel_aead_encrypt,
		.decrypt = safexcel_aead_decrypt,
=======
	.alg.aead = {
		.setkey = safexcel_aead_setkey,
		.encrypt = safexcel_aead_encrypt_aes,
		.decrypt = safexcel_aead_decrypt_aes,
>>>>>>> 19842963
		.ivsize = CTR_RFC3686_IV_SIZE,
		.maxauthsize = SHA1_DIGEST_SIZE,
		.base = {
			.cra_name = "authenc(hmac(sha1),rfc3686(ctr(aes)))",
			.cra_driver_name = "safexcel-authenc-hmac-sha1-ctr-aes",
<<<<<<< HEAD
			.cra_priority = SAFEXCEL_CRA_PRIORITY,
=======
			.cra_priority = 300,
>>>>>>> 19842963
			.cra_flags = CRYPTO_ALG_ASYNC |
				     CRYPTO_ALG_KERN_DRIVER_ONLY,
			.cra_blocksize = 1,
			.cra_ctxsize = sizeof(struct safexcel_cipher_ctx),
			.cra_alignmask = 0,
			.cra_init = safexcel_aead_sha1_ctr_cra_init,
			.cra_exit = safexcel_aead_cra_exit,
			.cra_module = THIS_MODULE,
		},
	},
};

static int safexcel_aead_sha256_ctr_cra_init(struct crypto_tfm *tfm)
{
	struct safexcel_cipher_ctx *ctx = crypto_tfm_ctx(tfm);

	safexcel_aead_sha256_cra_init(tfm);
	ctx->mode = CONTEXT_CONTROL_CRYPTO_MODE_CTR_LOAD; /* override default */
	return 0;
}

struct safexcel_alg_template safexcel_alg_authenc_hmac_sha256_ctr_aes = {
	.type = SAFEXCEL_ALG_TYPE_AEAD,
<<<<<<< HEAD
	.algo_mask = SAFEXCEL_ALG_AES | SAFEXCEL_ALG_SHA2_256,
	.alg.aead = {
		.setkey = safexcel_aead_setkey,
		.encrypt = safexcel_aead_encrypt,
		.decrypt = safexcel_aead_decrypt,
=======
	.alg.aead = {
		.setkey = safexcel_aead_setkey,
		.encrypt = safexcel_aead_encrypt_aes,
		.decrypt = safexcel_aead_decrypt_aes,
>>>>>>> 19842963
		.ivsize = CTR_RFC3686_IV_SIZE,
		.maxauthsize = SHA256_DIGEST_SIZE,
		.base = {
			.cra_name = "authenc(hmac(sha256),rfc3686(ctr(aes)))",
			.cra_driver_name = "safexcel-authenc-hmac-sha256-ctr-aes",
<<<<<<< HEAD
			.cra_priority = SAFEXCEL_CRA_PRIORITY,
=======
			.cra_priority = 300,
>>>>>>> 19842963
			.cra_flags = CRYPTO_ALG_ASYNC |
				     CRYPTO_ALG_KERN_DRIVER_ONLY,
			.cra_blocksize = 1,
			.cra_ctxsize = sizeof(struct safexcel_cipher_ctx),
			.cra_alignmask = 0,
			.cra_init = safexcel_aead_sha256_ctr_cra_init,
			.cra_exit = safexcel_aead_cra_exit,
			.cra_module = THIS_MODULE,
		},
	},
};

static int safexcel_aead_sha224_ctr_cra_init(struct crypto_tfm *tfm)
{
	struct safexcel_cipher_ctx *ctx = crypto_tfm_ctx(tfm);

	safexcel_aead_sha224_cra_init(tfm);
	ctx->mode = CONTEXT_CONTROL_CRYPTO_MODE_CTR_LOAD; /* override default */
	return 0;
}

struct safexcel_alg_template safexcel_alg_authenc_hmac_sha224_ctr_aes = {
	.type = SAFEXCEL_ALG_TYPE_AEAD,
<<<<<<< HEAD
	.algo_mask = SAFEXCEL_ALG_AES | SAFEXCEL_ALG_SHA2_256,
	.alg.aead = {
		.setkey = safexcel_aead_setkey,
		.encrypt = safexcel_aead_encrypt,
		.decrypt = safexcel_aead_decrypt,
=======
	.alg.aead = {
		.setkey = safexcel_aead_setkey,
		.encrypt = safexcel_aead_encrypt_aes,
		.decrypt = safexcel_aead_decrypt_aes,
>>>>>>> 19842963
		.ivsize = CTR_RFC3686_IV_SIZE,
		.maxauthsize = SHA224_DIGEST_SIZE,
		.base = {
			.cra_name = "authenc(hmac(sha224),rfc3686(ctr(aes)))",
			.cra_driver_name = "safexcel-authenc-hmac-sha224-ctr-aes",
<<<<<<< HEAD
			.cra_priority = SAFEXCEL_CRA_PRIORITY,
=======
			.cra_priority = 300,
>>>>>>> 19842963
			.cra_flags = CRYPTO_ALG_ASYNC |
				     CRYPTO_ALG_KERN_DRIVER_ONLY,
			.cra_blocksize = 1,
			.cra_ctxsize = sizeof(struct safexcel_cipher_ctx),
			.cra_alignmask = 0,
			.cra_init = safexcel_aead_sha224_ctr_cra_init,
			.cra_exit = safexcel_aead_cra_exit,
			.cra_module = THIS_MODULE,
		},
	},
};

static int safexcel_aead_sha512_ctr_cra_init(struct crypto_tfm *tfm)
{
	struct safexcel_cipher_ctx *ctx = crypto_tfm_ctx(tfm);

	safexcel_aead_sha512_cra_init(tfm);
	ctx->mode = CONTEXT_CONTROL_CRYPTO_MODE_CTR_LOAD; /* override default */
	return 0;
}

struct safexcel_alg_template safexcel_alg_authenc_hmac_sha512_ctr_aes = {
	.type = SAFEXCEL_ALG_TYPE_AEAD,
<<<<<<< HEAD
	.algo_mask = SAFEXCEL_ALG_AES | SAFEXCEL_ALG_SHA2_512,
	.alg.aead = {
		.setkey = safexcel_aead_setkey,
		.encrypt = safexcel_aead_encrypt,
		.decrypt = safexcel_aead_decrypt,
=======
	.alg.aead = {
		.setkey = safexcel_aead_setkey,
		.encrypt = safexcel_aead_encrypt_aes,
		.decrypt = safexcel_aead_decrypt_aes,
>>>>>>> 19842963
		.ivsize = CTR_RFC3686_IV_SIZE,
		.maxauthsize = SHA512_DIGEST_SIZE,
		.base = {
			.cra_name = "authenc(hmac(sha512),rfc3686(ctr(aes)))",
			.cra_driver_name = "safexcel-authenc-hmac-sha512-ctr-aes",
<<<<<<< HEAD
			.cra_priority = SAFEXCEL_CRA_PRIORITY,
=======
			.cra_priority = 300,
>>>>>>> 19842963
			.cra_flags = CRYPTO_ALG_ASYNC |
				     CRYPTO_ALG_KERN_DRIVER_ONLY,
			.cra_blocksize = 1,
			.cra_ctxsize = sizeof(struct safexcel_cipher_ctx),
			.cra_alignmask = 0,
			.cra_init = safexcel_aead_sha512_ctr_cra_init,
			.cra_exit = safexcel_aead_cra_exit,
			.cra_module = THIS_MODULE,
		},
	},
};

static int safexcel_aead_sha384_ctr_cra_init(struct crypto_tfm *tfm)
{
	struct safexcel_cipher_ctx *ctx = crypto_tfm_ctx(tfm);

	safexcel_aead_sha384_cra_init(tfm);
	ctx->mode = CONTEXT_CONTROL_CRYPTO_MODE_CTR_LOAD; /* override default */
	return 0;
}

struct safexcel_alg_template safexcel_alg_authenc_hmac_sha384_ctr_aes = {
	.type = SAFEXCEL_ALG_TYPE_AEAD,
<<<<<<< HEAD
	.algo_mask = SAFEXCEL_ALG_AES | SAFEXCEL_ALG_SHA2_512,
	.alg.aead = {
		.setkey = safexcel_aead_setkey,
		.encrypt = safexcel_aead_encrypt,
		.decrypt = safexcel_aead_decrypt,
=======
	.alg.aead = {
		.setkey = safexcel_aead_setkey,
		.encrypt = safexcel_aead_encrypt_aes,
		.decrypt = safexcel_aead_decrypt_aes,
>>>>>>> 19842963
		.ivsize = CTR_RFC3686_IV_SIZE,
		.maxauthsize = SHA384_DIGEST_SIZE,
		.base = {
			.cra_name = "authenc(hmac(sha384),rfc3686(ctr(aes)))",
			.cra_driver_name = "safexcel-authenc-hmac-sha384-ctr-aes",
<<<<<<< HEAD
			.cra_priority = SAFEXCEL_CRA_PRIORITY,
=======
			.cra_priority = 300,
>>>>>>> 19842963
			.cra_flags = CRYPTO_ALG_ASYNC |
				     CRYPTO_ALG_KERN_DRIVER_ONLY,
			.cra_blocksize = 1,
			.cra_ctxsize = sizeof(struct safexcel_cipher_ctx),
			.cra_alignmask = 0,
			.cra_init = safexcel_aead_sha384_ctr_cra_init,
			.cra_exit = safexcel_aead_cra_exit,
			.cra_module = THIS_MODULE,
		},
	},
<<<<<<< HEAD
};

static int safexcel_skcipher_aesxts_setkey(struct crypto_skcipher *ctfm,
					   const u8 *key, unsigned int len)
{
	struct crypto_tfm *tfm = crypto_skcipher_tfm(ctfm);
	struct safexcel_cipher_ctx *ctx = crypto_tfm_ctx(tfm);
	struct safexcel_crypto_priv *priv = ctx->priv;
	struct crypto_aes_ctx aes;
	int ret, i;
	unsigned int keylen;

	/* Check for illegal XTS keys */
	ret = xts_verify_key(ctfm, key, len);
	if (ret)
		return ret;

	/* Only half of the key data is cipher key */
	keylen = (len >> 1);
	ret = crypto_aes_expand_key(&aes, key, keylen);
	if (ret) {
		crypto_skcipher_set_flags(ctfm, CRYPTO_TFM_RES_BAD_KEY_LEN);
		return ret;
	}

	if (priv->flags & EIP197_TRC_CACHE && ctx->base.ctxr_dma) {
		for (i = 0; i < keylen / sizeof(u32); i++) {
			if (ctx->key[i] != cpu_to_le32(aes.key_enc[i])) {
				ctx->base.needs_inv = true;
				break;
			}
		}
	}

	for (i = 0; i < keylen / sizeof(u32); i++)
		ctx->key[i] = cpu_to_le32(aes.key_enc[i]);

	/* The other half is the tweak key */
	ret = crypto_aes_expand_key(&aes, (u8 *)(key + keylen), keylen);
	if (ret) {
		crypto_skcipher_set_flags(ctfm, CRYPTO_TFM_RES_BAD_KEY_LEN);
		return ret;
	}

	if (priv->flags & EIP197_TRC_CACHE && ctx->base.ctxr_dma) {
		for (i = 0; i < keylen / sizeof(u32); i++) {
			if (ctx->key[i + keylen / sizeof(u32)] !=
			    cpu_to_le32(aes.key_enc[i])) {
				ctx->base.needs_inv = true;
				break;
			}
		}
	}

	for (i = 0; i < keylen / sizeof(u32); i++)
		ctx->key[i + keylen / sizeof(u32)] =
			cpu_to_le32(aes.key_enc[i]);

	ctx->key_len = keylen << 1;

	memzero_explicit(&aes, sizeof(aes));
	return 0;
}

static int safexcel_skcipher_aes_xts_cra_init(struct crypto_tfm *tfm)
{
	struct safexcel_cipher_ctx *ctx = crypto_tfm_ctx(tfm);

	safexcel_skcipher_cra_init(tfm);
	ctx->alg  = SAFEXCEL_AES;
	ctx->xts  = 1;
	ctx->mode = CONTEXT_CONTROL_CRYPTO_MODE_XTS;
	return 0;
}

static int safexcel_encrypt_xts(struct skcipher_request *req)
{
	if (req->cryptlen < XTS_BLOCK_SIZE)
		return -EINVAL;

	return safexcel_queue_req(&req->base, skcipher_request_ctx(req),
			SAFEXCEL_ENCRYPT);
}

static int safexcel_decrypt_xts(struct skcipher_request *req)
{
	if (req->cryptlen < XTS_BLOCK_SIZE)
		return -EINVAL;

	return safexcel_queue_req(&req->base, skcipher_request_ctx(req),
			SAFEXCEL_DECRYPT);
}

struct safexcel_alg_template safexcel_alg_xts_aes = {
	.type = SAFEXCEL_ALG_TYPE_SKCIPHER,
	.algo_mask = SAFEXCEL_ALG_AES | SAFEXCEL_ALG_AES_XTS,
	.alg.skcipher = {
		.setkey = safexcel_skcipher_aesxts_setkey,
		.encrypt = safexcel_encrypt_xts,
		.decrypt = safexcel_decrypt_xts,
		/* XTS actually uses 2 AES keys glued together */
		.min_keysize = AES_MIN_KEY_SIZE * 2,
		.max_keysize = AES_MAX_KEY_SIZE * 2,
		.ivsize = XTS_BLOCK_SIZE,
		.base = {
			.cra_name = "xts(aes)",
			.cra_driver_name = "safexcel-xts-aes",
			.cra_priority = SAFEXCEL_CRA_PRIORITY,
			.cra_flags = CRYPTO_ALG_ASYNC |
				     CRYPTO_ALG_KERN_DRIVER_ONLY,
			.cra_blocksize = 1,
			.cra_ctxsize = sizeof(struct safexcel_cipher_ctx),
			.cra_alignmask = 0,
			.cra_init = safexcel_skcipher_aes_xts_cra_init,
			.cra_exit = safexcel_skcipher_cra_exit,
			.cra_module = THIS_MODULE,
		},
	},
=======
>>>>>>> 19842963
};<|MERGE_RESOLUTION|>--- conflicted
+++ resolved
@@ -41,15 +41,9 @@
 	enum safexcel_cipher_alg alg;
 	bool aead;
 
-<<<<<<< HEAD
 	__le32 key[16];
 	u32 nonce;
 	unsigned int key_len, xts;
-=======
-	__le32 key[8];
-	u32 nonce;
-	unsigned int key_len;
->>>>>>> 19842963
 
 	/* All the below is AEAD specific */
 	u32 hash_alg;
@@ -70,7 +64,6 @@
 				  struct safexcel_command_desc *cdesc)
 {
 	u32 block_sz = 0;
-<<<<<<< HEAD
 
 	if (ctx->mode == CONTEXT_CONTROL_CRYPTO_MODE_CTR_LOAD) {
 		cdesc->control_data.options |= EIP197_OPTION_4_TOKEN_IV_CMD;
@@ -85,9 +78,6 @@
 		return;
 	}
 
-=======
-
->>>>>>> 19842963
 	if (ctx->mode != CONTEXT_CONTROL_CRYPTO_MODE_ECB) {
 		switch (ctx->alg) {
 		case SAFEXCEL_DES:
@@ -103,7 +93,6 @@
 			cdesc->control_data.options |= EIP197_OPTION_4_TOKEN_IV_CMD;
 			break;
 		}
-<<<<<<< HEAD
 		memcpy(cdesc->control_data.token, iv, block_sz);
 	}
 }
@@ -116,30 +105,6 @@
 
 	safexcel_cipher_token(ctx, iv, cdesc);
 
-=======
-
-		if (ctx->mode == CONTEXT_CONTROL_CRYPTO_MODE_CTR_LOAD) {
-			/* 32 bit nonce */
-			cdesc->control_data.token[0] = ctx->nonce;
-			/* 64 bit IV part */
-			memcpy(&cdesc->control_data.token[1], iv, 8);
-			/* 32 bit counter, start at 1 (big endian!) */
-			cdesc->control_data.token[3] = cpu_to_be32(1);
-		} else {
-			memcpy(cdesc->control_data.token, iv, block_sz);
-		}
-	}
-}
-
-static void safexcel_skcipher_token(struct safexcel_cipher_ctx *ctx, u8 *iv,
-				    struct safexcel_command_desc *cdesc,
-				    u32 length)
-{
-	struct safexcel_token *token;
-
-	safexcel_cipher_token(ctx, iv, cdesc);
-
->>>>>>> 19842963
 	/* skip over worst case IV of 4 dwords, no need to be exact */
 	token = (struct safexcel_token *)(cdesc->control_data.token + 4);
 
@@ -290,11 +255,7 @@
 			goto badkey_expflags;
 		break;
 	case SAFEXCEL_AES:
-<<<<<<< HEAD
-		err = crypto_aes_expand_key(&aes, keys.enckey, keys.enckeylen);
-=======
 		err = aes_expandkey(&aes, keys.enckey, keys.enckeylen);
->>>>>>> 19842963
 		if (unlikely(err))
 			goto badkey;
 		break;
@@ -1141,24 +1102,6 @@
 	},
 };
 
-<<<<<<< HEAD
-static int safexcel_skcipher_aesctr_setkey(struct crypto_skcipher *ctfm,
-					   const u8 *key, unsigned int len)
-=======
-static int safexcel_ctr_aes_encrypt(struct skcipher_request *req)
-{
-	return safexcel_queue_req(&req->base, skcipher_request_ctx(req),
-			SAFEXCEL_ENCRYPT, CONTEXT_CONTROL_CRYPTO_MODE_CTR_LOAD,
-			SAFEXCEL_AES);
-}
-
-static int safexcel_ctr_aes_decrypt(struct skcipher_request *req)
-{
-	return safexcel_queue_req(&req->base, skcipher_request_ctx(req),
-			SAFEXCEL_DECRYPT, CONTEXT_CONTROL_CRYPTO_MODE_CTR_LOAD,
-			SAFEXCEL_AES);
-}
-
 static int safexcel_skcipher_aesctr_setkey(struct crypto_skcipher *ctfm,
 					   const u8 *key, unsigned int len)
 {
@@ -1174,70 +1117,6 @@
 	/* exclude the nonce here */
 	keylen = len - CTR_RFC3686_NONCE_SIZE;
 	ret = aes_expandkey(&aes, key, keylen);
-	if (ret) {
-		crypto_skcipher_set_flags(ctfm, CRYPTO_TFM_RES_BAD_KEY_LEN);
-		return ret;
-	}
-
-	if (priv->flags & EIP197_TRC_CACHE && ctx->base.ctxr_dma) {
-		for (i = 0; i < keylen / sizeof(u32); i++) {
-			if (ctx->key[i] != cpu_to_le32(aes.key_enc[i])) {
-				ctx->base.needs_inv = true;
-				break;
-			}
-		}
-	}
-
-	for (i = 0; i < keylen / sizeof(u32); i++)
-		ctx->key[i] = cpu_to_le32(aes.key_enc[i]);
-
-	ctx->key_len = keylen;
-
-	memzero_explicit(&aes, sizeof(aes));
-	return 0;
-}
-
-struct safexcel_alg_template safexcel_alg_ctr_aes = {
-	.type = SAFEXCEL_ALG_TYPE_SKCIPHER,
-	.alg.skcipher = {
-		.setkey = safexcel_skcipher_aesctr_setkey,
-		.encrypt = safexcel_ctr_aes_encrypt,
-		.decrypt = safexcel_ctr_aes_decrypt,
-		/* Add nonce size */
-		.min_keysize = AES_MIN_KEY_SIZE + CTR_RFC3686_NONCE_SIZE,
-		.max_keysize = AES_MAX_KEY_SIZE + CTR_RFC3686_NONCE_SIZE,
-		.ivsize = CTR_RFC3686_IV_SIZE,
-		.base = {
-			.cra_name = "rfc3686(ctr(aes))",
-			.cra_driver_name = "safexcel-ctr-aes",
-			.cra_priority = 300,
-			.cra_flags = CRYPTO_ALG_ASYNC |
-				     CRYPTO_ALG_KERN_DRIVER_ONLY,
-			.cra_blocksize = 1,
-			.cra_ctxsize = sizeof(struct safexcel_cipher_ctx),
-			.cra_alignmask = 0,
-			.cra_init = safexcel_skcipher_cra_init,
-			.cra_exit = safexcel_skcipher_cra_exit,
-			.cra_module = THIS_MODULE,
-		},
-	},
-};
-
-static int safexcel_cbc_des_encrypt(struct skcipher_request *req)
->>>>>>> 19842963
-{
-	struct crypto_tfm *tfm = crypto_skcipher_tfm(ctfm);
-	struct safexcel_cipher_ctx *ctx = crypto_tfm_ctx(tfm);
-	struct safexcel_crypto_priv *priv = ctx->priv;
-	struct crypto_aes_ctx aes;
-	int ret, i;
-	unsigned int keylen;
-
-	/* last 4 bytes of key are the nonce! */
-	ctx->nonce = *(u32 *)(key + len - CTR_RFC3686_NONCE_SIZE);
-	/* exclude the nonce here */
-	keylen = len - CTR_RFC3686_NONCE_SIZE;
-	ret = crypto_aes_expand_key(&aes, key, keylen);
 	if (ret) {
 		crypto_skcipher_set_flags(ctfm, CRYPTO_TFM_RES_BAD_KEY_LEN);
 		return ret;
@@ -1488,14 +1367,14 @@
 	},
 };
 
-static int safexcel_aead_encrypt_aes(struct aead_request *req)
+static int safexcel_aead_encrypt(struct aead_request *req)
 {
 	struct safexcel_cipher_req *creq = aead_request_ctx(req);
 
 	return safexcel_queue_req(&req->base, creq, SAFEXCEL_ENCRYPT);
 }
 
-static int safexcel_aead_decrypt_aes(struct aead_request *req)
+static int safexcel_aead_decrypt(struct aead_request *req)
 {
 	struct safexcel_cipher_req *creq = aead_request_ctx(req);
 
@@ -1515,10 +1394,7 @@
 	ctx->priv = tmpl->priv;
 
 	ctx->alg  = SAFEXCEL_AES; /* default */
-<<<<<<< HEAD
 	ctx->mode = CONTEXT_CONTROL_CRYPTO_MODE_CBC; /* default */
-=======
->>>>>>> 19842963
 	ctx->aead = true;
 	ctx->base.send = safexcel_aead_send;
 	ctx->base.handle_result = safexcel_aead_handle_result;
@@ -1540,13 +1416,8 @@
 	.algo_mask = SAFEXCEL_ALG_AES | SAFEXCEL_ALG_SHA1,
 	.alg.aead = {
 		.setkey = safexcel_aead_setkey,
-<<<<<<< HEAD
 		.encrypt = safexcel_aead_encrypt,
 		.decrypt = safexcel_aead_decrypt,
-=======
-		.encrypt = safexcel_aead_encrypt_aes,
-		.decrypt = safexcel_aead_decrypt_aes,
->>>>>>> 19842963
 		.ivsize = AES_BLOCK_SIZE,
 		.maxauthsize = SHA1_DIGEST_SIZE,
 		.base = {
@@ -1580,13 +1451,8 @@
 	.algo_mask = SAFEXCEL_ALG_AES | SAFEXCEL_ALG_SHA2_256,
 	.alg.aead = {
 		.setkey = safexcel_aead_setkey,
-<<<<<<< HEAD
 		.encrypt = safexcel_aead_encrypt,
 		.decrypt = safexcel_aead_decrypt,
-=======
-		.encrypt = safexcel_aead_encrypt_aes,
-		.decrypt = safexcel_aead_decrypt_aes,
->>>>>>> 19842963
 		.ivsize = AES_BLOCK_SIZE,
 		.maxauthsize = SHA256_DIGEST_SIZE,
 		.base = {
@@ -1620,13 +1486,8 @@
 	.algo_mask = SAFEXCEL_ALG_AES | SAFEXCEL_ALG_SHA2_256,
 	.alg.aead = {
 		.setkey = safexcel_aead_setkey,
-<<<<<<< HEAD
 		.encrypt = safexcel_aead_encrypt,
 		.decrypt = safexcel_aead_decrypt,
-=======
-		.encrypt = safexcel_aead_encrypt_aes,
-		.decrypt = safexcel_aead_decrypt_aes,
->>>>>>> 19842963
 		.ivsize = AES_BLOCK_SIZE,
 		.maxauthsize = SHA224_DIGEST_SIZE,
 		.base = {
@@ -1660,13 +1521,8 @@
 	.algo_mask = SAFEXCEL_ALG_AES | SAFEXCEL_ALG_SHA2_512,
 	.alg.aead = {
 		.setkey = safexcel_aead_setkey,
-<<<<<<< HEAD
 		.encrypt = safexcel_aead_encrypt,
 		.decrypt = safexcel_aead_decrypt,
-=======
-		.encrypt = safexcel_aead_encrypt_aes,
-		.decrypt = safexcel_aead_decrypt_aes,
->>>>>>> 19842963
 		.ivsize = AES_BLOCK_SIZE,
 		.maxauthsize = SHA512_DIGEST_SIZE,
 		.base = {
@@ -1700,13 +1556,8 @@
 	.algo_mask = SAFEXCEL_ALG_AES | SAFEXCEL_ALG_SHA2_512,
 	.alg.aead = {
 		.setkey = safexcel_aead_setkey,
-<<<<<<< HEAD
 		.encrypt = safexcel_aead_encrypt,
 		.decrypt = safexcel_aead_decrypt,
-=======
-		.encrypt = safexcel_aead_encrypt_aes,
-		.decrypt = safexcel_aead_decrypt_aes,
->>>>>>> 19842963
 		.ivsize = AES_BLOCK_SIZE,
 		.maxauthsize = SHA384_DIGEST_SIZE,
 		.base = {
@@ -1734,7 +1585,6 @@
 	return 0;
 }
 
-<<<<<<< HEAD
 struct safexcel_alg_template safexcel_alg_authenc_hmac_sha1_cbc_des3_ede = {
 	.type = SAFEXCEL_ALG_TYPE_AEAD,
 	.algo_mask = SAFEXCEL_ALG_DES | SAFEXCEL_ALG_SHA1,
@@ -1742,40 +1592,12 @@
 		.setkey = safexcel_aead_setkey,
 		.encrypt = safexcel_aead_encrypt,
 		.decrypt = safexcel_aead_decrypt,
-=======
-static int safexcel_aead_encrypt_3des(struct aead_request *req)
-{
-	struct safexcel_cipher_req *creq = aead_request_ctx(req);
-
-	return safexcel_queue_req(&req->base, creq, SAFEXCEL_ENCRYPT,
-			CONTEXT_CONTROL_CRYPTO_MODE_CBC, SAFEXCEL_3DES);
-}
-
-static int safexcel_aead_decrypt_3des(struct aead_request *req)
-{
-	struct safexcel_cipher_req *creq = aead_request_ctx(req);
-
-	return safexcel_queue_req(&req->base, creq, SAFEXCEL_DECRYPT,
-			CONTEXT_CONTROL_CRYPTO_MODE_CBC, SAFEXCEL_3DES);
-}
-
-struct safexcel_alg_template safexcel_alg_authenc_hmac_sha1_cbc_des3_ede = {
-	.type = SAFEXCEL_ALG_TYPE_AEAD,
-	.alg.aead = {
-		.setkey = safexcel_aead_setkey,
-		.encrypt = safexcel_aead_encrypt_3des,
-		.decrypt = safexcel_aead_decrypt_3des,
->>>>>>> 19842963
 		.ivsize = DES3_EDE_BLOCK_SIZE,
 		.maxauthsize = SHA1_DIGEST_SIZE,
 		.base = {
 			.cra_name = "authenc(hmac(sha1),cbc(des3_ede))",
 			.cra_driver_name = "safexcel-authenc-hmac-sha1-cbc-des3_ede",
-<<<<<<< HEAD
 			.cra_priority = SAFEXCEL_CRA_PRIORITY,
-=======
-			.cra_priority = 300,
->>>>>>> 19842963
 			.cra_flags = CRYPTO_ALG_ASYNC |
 				     CRYPTO_ALG_KERN_DRIVER_ONLY,
 			.cra_blocksize = DES3_EDE_BLOCK_SIZE,
@@ -1799,28 +1621,17 @@
 
 struct safexcel_alg_template safexcel_alg_authenc_hmac_sha1_ctr_aes = {
 	.type = SAFEXCEL_ALG_TYPE_AEAD,
-<<<<<<< HEAD
 	.algo_mask = SAFEXCEL_ALG_AES | SAFEXCEL_ALG_SHA1,
 	.alg.aead = {
 		.setkey = safexcel_aead_setkey,
 		.encrypt = safexcel_aead_encrypt,
 		.decrypt = safexcel_aead_decrypt,
-=======
-	.alg.aead = {
-		.setkey = safexcel_aead_setkey,
-		.encrypt = safexcel_aead_encrypt_aes,
-		.decrypt = safexcel_aead_decrypt_aes,
->>>>>>> 19842963
 		.ivsize = CTR_RFC3686_IV_SIZE,
 		.maxauthsize = SHA1_DIGEST_SIZE,
 		.base = {
 			.cra_name = "authenc(hmac(sha1),rfc3686(ctr(aes)))",
 			.cra_driver_name = "safexcel-authenc-hmac-sha1-ctr-aes",
-<<<<<<< HEAD
 			.cra_priority = SAFEXCEL_CRA_PRIORITY,
-=======
-			.cra_priority = 300,
->>>>>>> 19842963
 			.cra_flags = CRYPTO_ALG_ASYNC |
 				     CRYPTO_ALG_KERN_DRIVER_ONLY,
 			.cra_blocksize = 1,
@@ -1844,28 +1655,17 @@
 
 struct safexcel_alg_template safexcel_alg_authenc_hmac_sha256_ctr_aes = {
 	.type = SAFEXCEL_ALG_TYPE_AEAD,
-<<<<<<< HEAD
 	.algo_mask = SAFEXCEL_ALG_AES | SAFEXCEL_ALG_SHA2_256,
 	.alg.aead = {
 		.setkey = safexcel_aead_setkey,
 		.encrypt = safexcel_aead_encrypt,
 		.decrypt = safexcel_aead_decrypt,
-=======
-	.alg.aead = {
-		.setkey = safexcel_aead_setkey,
-		.encrypt = safexcel_aead_encrypt_aes,
-		.decrypt = safexcel_aead_decrypt_aes,
->>>>>>> 19842963
 		.ivsize = CTR_RFC3686_IV_SIZE,
 		.maxauthsize = SHA256_DIGEST_SIZE,
 		.base = {
 			.cra_name = "authenc(hmac(sha256),rfc3686(ctr(aes)))",
 			.cra_driver_name = "safexcel-authenc-hmac-sha256-ctr-aes",
-<<<<<<< HEAD
 			.cra_priority = SAFEXCEL_CRA_PRIORITY,
-=======
-			.cra_priority = 300,
->>>>>>> 19842963
 			.cra_flags = CRYPTO_ALG_ASYNC |
 				     CRYPTO_ALG_KERN_DRIVER_ONLY,
 			.cra_blocksize = 1,
@@ -1889,28 +1689,17 @@
 
 struct safexcel_alg_template safexcel_alg_authenc_hmac_sha224_ctr_aes = {
 	.type = SAFEXCEL_ALG_TYPE_AEAD,
-<<<<<<< HEAD
 	.algo_mask = SAFEXCEL_ALG_AES | SAFEXCEL_ALG_SHA2_256,
 	.alg.aead = {
 		.setkey = safexcel_aead_setkey,
 		.encrypt = safexcel_aead_encrypt,
 		.decrypt = safexcel_aead_decrypt,
-=======
-	.alg.aead = {
-		.setkey = safexcel_aead_setkey,
-		.encrypt = safexcel_aead_encrypt_aes,
-		.decrypt = safexcel_aead_decrypt_aes,
->>>>>>> 19842963
 		.ivsize = CTR_RFC3686_IV_SIZE,
 		.maxauthsize = SHA224_DIGEST_SIZE,
 		.base = {
 			.cra_name = "authenc(hmac(sha224),rfc3686(ctr(aes)))",
 			.cra_driver_name = "safexcel-authenc-hmac-sha224-ctr-aes",
-<<<<<<< HEAD
 			.cra_priority = SAFEXCEL_CRA_PRIORITY,
-=======
-			.cra_priority = 300,
->>>>>>> 19842963
 			.cra_flags = CRYPTO_ALG_ASYNC |
 				     CRYPTO_ALG_KERN_DRIVER_ONLY,
 			.cra_blocksize = 1,
@@ -1934,28 +1723,17 @@
 
 struct safexcel_alg_template safexcel_alg_authenc_hmac_sha512_ctr_aes = {
 	.type = SAFEXCEL_ALG_TYPE_AEAD,
-<<<<<<< HEAD
 	.algo_mask = SAFEXCEL_ALG_AES | SAFEXCEL_ALG_SHA2_512,
 	.alg.aead = {
 		.setkey = safexcel_aead_setkey,
 		.encrypt = safexcel_aead_encrypt,
 		.decrypt = safexcel_aead_decrypt,
-=======
-	.alg.aead = {
-		.setkey = safexcel_aead_setkey,
-		.encrypt = safexcel_aead_encrypt_aes,
-		.decrypt = safexcel_aead_decrypt_aes,
->>>>>>> 19842963
 		.ivsize = CTR_RFC3686_IV_SIZE,
 		.maxauthsize = SHA512_DIGEST_SIZE,
 		.base = {
 			.cra_name = "authenc(hmac(sha512),rfc3686(ctr(aes)))",
 			.cra_driver_name = "safexcel-authenc-hmac-sha512-ctr-aes",
-<<<<<<< HEAD
 			.cra_priority = SAFEXCEL_CRA_PRIORITY,
-=======
-			.cra_priority = 300,
->>>>>>> 19842963
 			.cra_flags = CRYPTO_ALG_ASYNC |
 				     CRYPTO_ALG_KERN_DRIVER_ONLY,
 			.cra_blocksize = 1,
@@ -1979,28 +1757,17 @@
 
 struct safexcel_alg_template safexcel_alg_authenc_hmac_sha384_ctr_aes = {
 	.type = SAFEXCEL_ALG_TYPE_AEAD,
-<<<<<<< HEAD
 	.algo_mask = SAFEXCEL_ALG_AES | SAFEXCEL_ALG_SHA2_512,
 	.alg.aead = {
 		.setkey = safexcel_aead_setkey,
 		.encrypt = safexcel_aead_encrypt,
 		.decrypt = safexcel_aead_decrypt,
-=======
-	.alg.aead = {
-		.setkey = safexcel_aead_setkey,
-		.encrypt = safexcel_aead_encrypt_aes,
-		.decrypt = safexcel_aead_decrypt_aes,
->>>>>>> 19842963
 		.ivsize = CTR_RFC3686_IV_SIZE,
 		.maxauthsize = SHA384_DIGEST_SIZE,
 		.base = {
 			.cra_name = "authenc(hmac(sha384),rfc3686(ctr(aes)))",
 			.cra_driver_name = "safexcel-authenc-hmac-sha384-ctr-aes",
-<<<<<<< HEAD
 			.cra_priority = SAFEXCEL_CRA_PRIORITY,
-=======
-			.cra_priority = 300,
->>>>>>> 19842963
 			.cra_flags = CRYPTO_ALG_ASYNC |
 				     CRYPTO_ALG_KERN_DRIVER_ONLY,
 			.cra_blocksize = 1,
@@ -2011,7 +1778,6 @@
 			.cra_module = THIS_MODULE,
 		},
 	},
-<<<<<<< HEAD
 };
 
 static int safexcel_skcipher_aesxts_setkey(struct crypto_skcipher *ctfm,
@@ -2031,7 +1797,7 @@
 
 	/* Only half of the key data is cipher key */
 	keylen = (len >> 1);
-	ret = crypto_aes_expand_key(&aes, key, keylen);
+	ret = aes_expandkey(&aes, key, keylen);
 	if (ret) {
 		crypto_skcipher_set_flags(ctfm, CRYPTO_TFM_RES_BAD_KEY_LEN);
 		return ret;
@@ -2050,7 +1816,7 @@
 		ctx->key[i] = cpu_to_le32(aes.key_enc[i]);
 
 	/* The other half is the tweak key */
-	ret = crypto_aes_expand_key(&aes, (u8 *)(key + keylen), keylen);
+	ret = aes_expandkey(&aes, (u8 *)(key + keylen), keylen);
 	if (ret) {
 		crypto_skcipher_set_flags(ctfm, CRYPTO_TFM_RES_BAD_KEY_LEN);
 		return ret;
@@ -2130,6 +1896,4 @@
 			.cra_module = THIS_MODULE,
 		},
 	},
-=======
->>>>>>> 19842963
 };