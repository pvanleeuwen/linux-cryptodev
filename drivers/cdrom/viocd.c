/* -*- linux-c -*-
 *  drivers/cdrom/viocd.c
 *
 *  iSeries Virtual CD Rom
 *
 *  Authors: Dave Boutcher <boutcher@us.ibm.com>
 *           Ryan Arnold <ryanarn@us.ibm.com>
 *           Colin Devilbiss <devilbis@us.ibm.com>
 *           Stephen Rothwell
 *
 * (C) Copyright 2000-2004 IBM Corporation
 *
 * This program is free software;  you can redistribute it and/or
 * modify it under the terms of the GNU General Public License as
 * published by the Free Software Foundation; either version 2 of the
 * License, or (at your option) anyu later version.
 *
 * This program is distributed in the hope that it will be useful, but
 * WITHOUT ANY WARRANTY; without even the implied warranty of
 * MERCHANTABILITY or FITNESS FOR A PARTICULAR PURPOSE.  See the GNU
 * General Public License for more details.
 *
 * You should have received a copy of the GNU General Public License
 * along with this program; if not, write to the Free Software Foundation,
 * Inc., 59 Temple Place, Suite 330, Boston, MA 02111-1307 USA
 *
 * This routine provides access to CD ROM drives owned and managed by an
 * OS/400 partition running on the same box as this Linux partition.
 *
 * All operations are performed by sending messages back and forth to
 * the OS/400 partition.
 */

#define pr_fmt(fmt) KBUILD_MODNAME ": " fmt

#include <linux/major.h>
#include <linux/blkdev.h>
#include <linux/cdrom.h>
#include <linux/errno.h>
#include <linux/init.h>
#include <linux/dma-mapping.h>
#include <linux/module.h>
#include <linux/completion.h>
#include <linux/proc_fs.h>
#include <linux/mutex.h>
#include <linux/seq_file.h>
#include <linux/scatterlist.h>

#include <asm/vio.h>
#include <asm/iseries/hv_types.h>
#include <asm/iseries/hv_lp_event.h>
#include <asm/iseries/vio.h>
#include <asm/firmware.h>

#define VIOCD_DEVICE			"iseries/vcd"

#define VIOCD_VERS "1.06"

/*
 * Should probably make this a module parameter....sigh
 */
#define VIOCD_MAX_CD	HVMAXARCHITECTEDVIRTUALCDROMS

static DEFINE_MUTEX(viocd_mutex);
static const struct vio_error_entry viocd_err_table[] = {
	{0x0201, EINVAL, "Invalid Range"},
	{0x0202, EINVAL, "Invalid Token"},
	{0x0203, EIO, "DMA Error"},
	{0x0204, EIO, "Use Error"},
	{0x0205, EIO, "Release Error"},
	{0x0206, EINVAL, "Invalid CD"},
	{0x020C, EROFS, "Read Only Device"},
	{0x020D, ENOMEDIUM, "Changed or Missing Volume (or Varied Off?)"},
	{0x020E, EIO, "Optical System Error (Varied Off?)"},
	{0x02FF, EIO, "Internal Error"},
	{0x3010, EIO, "Changed Volume"},
	{0xC100, EIO, "Optical System Error"},
	{0x0000, 0, NULL},
};

/*
 * This is the structure we use to exchange info between driver and interrupt
 * handler
 */
struct viocd_waitevent {
	struct completion	com;
	int			rc;
	u16			sub_result;
	int			changed;
};

/* this is a lookup table for the true capabilities of a device */
struct capability_entry {
	char	*type;
	int	capability;
};

static struct capability_entry capability_table[] __initdata = {
	{ "6330", CDC_LOCK | CDC_DVD_RAM | CDC_RAM },
	{ "6331", CDC_LOCK | CDC_DVD_RAM | CDC_RAM },
	{ "6333", CDC_LOCK | CDC_DVD_RAM | CDC_RAM },
	{ "632A", CDC_LOCK | CDC_DVD_RAM | CDC_RAM },
	{ "6321", CDC_LOCK },
	{ "632B", 0 },
	{ NULL  , CDC_LOCK },
};

/* These are our internal structures for keeping track of devices */
static int viocd_numdev;

struct disk_info {
	struct gendisk			*viocd_disk;
	struct cdrom_device_info	viocd_info;
	struct device			*dev;
	const char			*rsrcname;
	const char			*type;
	const char			*model;
};
static struct disk_info viocd_diskinfo[VIOCD_MAX_CD];

#define DEVICE_NR(di)	((di) - &viocd_diskinfo[0])

static spinlock_t viocd_reqlock;

#define MAX_CD_REQ	1

/* procfs support */
static int proc_viocd_show(struct seq_file *m, void *v)
{
	int i;

	for (i = 0; i < viocd_numdev; i++) {
		seq_printf(m, "viocd device %d is iSeries resource %10.10s"
				"type %4.4s, model %3.3s\n",
				i, viocd_diskinfo[i].rsrcname,
				viocd_diskinfo[i].type,
				viocd_diskinfo[i].model);
	}
	return 0;
}

static int proc_viocd_open(struct inode *inode, struct file *file)
{
	return single_open(file, proc_viocd_show, NULL);
}

static const struct file_operations proc_viocd_operations = {
	.owner		= THIS_MODULE,
	.open		= proc_viocd_open,
	.read		= seq_read,
	.llseek		= seq_lseek,
	.release	= single_release,
};

static int viocd_blk_open(struct block_device *bdev, fmode_t mode)
{
	struct disk_info *di = bdev->bd_disk->private_data;
	int ret;

	mutex_lock(&viocd_mutex);
	ret = cdrom_open(&di->viocd_info, bdev, mode);
	mutex_unlock(&viocd_mutex);

	return ret;
}

static int viocd_blk_release(struct gendisk *disk, fmode_t mode)
{
	struct disk_info *di = disk->private_data;
	mutex_lock(&viocd_mutex);
	cdrom_release(&di->viocd_info, mode);
	mutex_unlock(&viocd_mutex);
	return 0;
}

static int viocd_blk_ioctl(struct block_device *bdev, fmode_t mode,
		unsigned cmd, unsigned long arg)
{
	struct disk_info *di = bdev->bd_disk->private_data;
	int ret;

	mutex_lock(&viocd_mutex);
	ret = cdrom_ioctl(&di->viocd_info, bdev, mode, cmd, arg);
	mutex_unlock(&viocd_mutex);

	return ret;
}

static unsigned int viocd_blk_check_events(struct gendisk *disk,
					   unsigned int clearing)
{
	struct disk_info *di = disk->private_data;
	return cdrom_check_events(&di->viocd_info, clearing);
}

static const struct block_device_operations viocd_fops = {
	.owner =		THIS_MODULE,
	.open =			viocd_blk_open,
	.release =		viocd_blk_release,
	.ioctl =		viocd_blk_ioctl,
	.check_events =		viocd_blk_check_events,
};

static int viocd_open(struct cdrom_device_info *cdi, int purpose)
{
        struct disk_info *diskinfo = cdi->handle;
	int device_no = DEVICE_NR(diskinfo);
	HvLpEvent_Rc hvrc;
	struct viocd_waitevent we;

	init_completion(&we.com);
	hvrc = HvCallEvent_signalLpEventFast(viopath_hostLp,
			HvLpEvent_Type_VirtualIo,
			viomajorsubtype_cdio | viocdopen,
			HvLpEvent_AckInd_DoAck, HvLpEvent_AckType_ImmediateAck,
			viopath_sourceinst(viopath_hostLp),
			viopath_targetinst(viopath_hostLp),
			(u64)&we, VIOVERSION << 16, ((u64)device_no << 48),
			0, 0, 0);
	if (hvrc != 0) {
		pr_warning("bad rc on HvCallEvent_signalLpEventFast %d\n",
			   (int)hvrc);
		return -EIO;
	}

	wait_for_completion(&we.com);

	if (we.rc) {
		const struct vio_error_entry *err =
			vio_lookup_rc(viocd_err_table, we.sub_result);
		pr_warning("bad rc %d:0x%04X on open: %s\n",
			   we.rc, we.sub_result, err->msg);
		return -err->errno;
	}

	return 0;
}

static void viocd_release(struct cdrom_device_info *cdi)
{
	int device_no = DEVICE_NR((struct disk_info *)cdi->handle);
	HvLpEvent_Rc hvrc;

	hvrc = HvCallEvent_signalLpEventFast(viopath_hostLp,
			HvLpEvent_Type_VirtualIo,
			viomajorsubtype_cdio | viocdclose,
			HvLpEvent_AckInd_NoAck, HvLpEvent_AckType_ImmediateAck,
			viopath_sourceinst(viopath_hostLp),
			viopath_targetinst(viopath_hostLp), 0,
			VIOVERSION << 16, ((u64)device_no << 48), 0, 0, 0);
	if (hvrc != 0)
		pr_warning("bad rc on HvCallEvent_signalLpEventFast %d\n",
			   (int)hvrc);
}

/* Send a read or write request to OS/400 */
static int send_request(struct request *req)
{
	HvLpEvent_Rc hvrc;
	struct disk_info *diskinfo = req->rq_disk->private_data;
	u64 len;
	dma_addr_t dmaaddr;
	int direction;
	u16 cmd;
	struct scatterlist sg;

	BUG_ON(req->nr_phys_segments > 1);

	if (rq_data_dir(req) == READ) {
		direction = DMA_FROM_DEVICE;
		cmd = viomajorsubtype_cdio | viocdread;
	} else {
		direction = DMA_TO_DEVICE;
		cmd = viomajorsubtype_cdio | viocdwrite;
	}

	sg_init_table(&sg, 1);
        if (blk_rq_map_sg(req->q, req, &sg) == 0) {
		pr_warning("error setting up scatter/gather list\n");
		return -1;
	}

	if (dma_map_sg(diskinfo->dev, &sg, 1, direction) == 0) {
		pr_warning("error allocating sg tce\n");
		return -1;
	}
	dmaaddr = sg_dma_address(&sg);
	len = sg_dma_len(&sg);

	hvrc = HvCallEvent_signalLpEventFast(viopath_hostLp,
			HvLpEvent_Type_VirtualIo, cmd,
			HvLpEvent_AckInd_DoAck,
			HvLpEvent_AckType_ImmediateAck,
			viopath_sourceinst(viopath_hostLp),
			viopath_targetinst(viopath_hostLp),
			(u64)req, VIOVERSION << 16,
			((u64)DEVICE_NR(diskinfo) << 48) | dmaaddr,
			(u64)blk_rq_pos(req) * 512, len, 0);
	if (hvrc != HvLpEvent_Rc_Good) {
		pr_warning("hv error on op %d\n", (int)hvrc);
		return -1;
	}

	return 0;
}

static int rwreq;

static void do_viocd_request(struct request_queue *q)
{
	struct request *req;

	while ((rwreq == 0) && ((req = blk_fetch_request(q)) != NULL)) {
		if (req->cmd_type != REQ_TYPE_FS)
			__blk_end_request_all(req, -EIO);
		else if (send_request(req) < 0) {
			pr_warning("unable to send message to OS/400!\n");
			__blk_end_request_all(req, -EIO);
		} else
			rwreq++;
	}
}

static unsigned int viocd_check_events(struct cdrom_device_info *cdi,
				       unsigned int clearing, int disc_nr)
{
	struct viocd_waitevent we;
	HvLpEvent_Rc hvrc;
	int device_no = DEVICE_NR((struct disk_info *)cdi->handle);

	init_completion(&we.com);

	/* Send the open event to OS/400 */
	hvrc = HvCallEvent_signalLpEventFast(viopath_hostLp,
			HvLpEvent_Type_VirtualIo,
			viomajorsubtype_cdio | viocdcheck,
			HvLpEvent_AckInd_DoAck, HvLpEvent_AckType_ImmediateAck,
			viopath_sourceinst(viopath_hostLp),
			viopath_targetinst(viopath_hostLp),
			(u64)&we, VIOVERSION << 16, ((u64)device_no << 48),
			0, 0, 0);
	if (hvrc != 0) {
		pr_warning("bad rc on HvCallEvent_signalLpEventFast %d\n",
			   (int)hvrc);
		return 0;
	}

	wait_for_completion(&we.com);

	/* Check the return code.  If bad, assume no change */
	if (we.rc) {
		const struct vio_error_entry *err =
			vio_lookup_rc(viocd_err_table, we.sub_result);
		pr_warning("bad rc %d:0x%04X on check_change: %s; Assuming no change\n",
			   we.rc, we.sub_result, err->msg);
		return 0;
	}

	return we.changed ? DISK_EVENT_MEDIA_CHANGE : 0;
}

static int viocd_lock_door(struct cdrom_device_info *cdi, int locking)
{
	HvLpEvent_Rc hvrc;
	u64 device_no = DEVICE_NR((struct disk_info *)cdi->handle);
	/* NOTE: flags is 1 or 0 so it won't overwrite the device_no */
	u64 flags = !!locking;
	struct viocd_waitevent we;

	init_completion(&we.com);

	/* Send the lockdoor event to OS/400 */
	hvrc = HvCallEvent_signalLpEventFast(viopath_hostLp,
			HvLpEvent_Type_VirtualIo,
			viomajorsubtype_cdio | viocdlockdoor,
			HvLpEvent_AckInd_DoAck, HvLpEvent_AckType_ImmediateAck,
			viopath_sourceinst(viopath_hostLp),
			viopath_targetinst(viopath_hostLp),
			(u64)&we, VIOVERSION << 16,
			(device_no << 48) | (flags << 32), 0, 0, 0);
	if (hvrc != 0) {
		pr_warning("bad rc on HvCallEvent_signalLpEventFast %d\n",
			   (int)hvrc);
		return -EIO;
	}

	wait_for_completion(&we.com);

	if (we.rc != 0)
		return -EIO;
	return 0;
}

static int viocd_packet(struct cdrom_device_info *cdi,
		struct packet_command *cgc)
{
	unsigned int buflen = cgc->buflen;
	int ret = -EIO;

	switch (cgc->cmd[0]) {
	case GPCMD_READ_DISC_INFO:
		{
			disc_information *di = (disc_information *)cgc->buffer;

			if (buflen >= 2) {
				di->disc_information_length = cpu_to_be16(1);
				ret = 0;
			}
			if (buflen >= 3)
				di->erasable =
					(cdi->ops->capability & ~cdi->mask
					 & (CDC_DVD_RAM | CDC_RAM)) != 0;
		}
		break;
	case GPCMD_GET_CONFIGURATION:
		if (cgc->cmd[3] == CDF_RWRT) {
			struct rwrt_feature_desc *rfd = (struct rwrt_feature_desc *)(cgc->buffer + sizeof(struct feature_header));

			if ((buflen >=
			     (sizeof(struct feature_header) + sizeof(*rfd))) &&
			    (cdi->ops->capability & ~cdi->mask
			     & (CDC_DVD_RAM | CDC_RAM))) {
				rfd->feature_code = cpu_to_be16(CDF_RWRT);
				rfd->curr = 1;
				ret = 0;
			}
		}
		break;
	default:
		if (cgc->sense) {
			/* indicate Unknown code */
			cgc->sense->sense_key = 0x05;
			cgc->sense->asc = 0x20;
			cgc->sense->ascq = 0x00;
		}
		break;
	}

	cgc->stat = ret;
	return ret;
}

static void restart_all_queues(int first_index)
{
	int i;

	for (i = first_index + 1; i < viocd_numdev; i++)
		if (viocd_diskinfo[i].viocd_disk)
			blk_run_queue(viocd_diskinfo[i].viocd_disk->queue);
	for (i = 0; i <= first_index; i++)
		if (viocd_diskinfo[i].viocd_disk)
			blk_run_queue(viocd_diskinfo[i].viocd_disk->queue);
}

/* This routine handles incoming CD LP events */
static void vio_handle_cd_event(struct HvLpEvent *event)
{
	struct viocdlpevent *bevent;
	struct viocd_waitevent *pwe;
	struct disk_info *di;
	unsigned long flags;
	struct request *req;


	if (event == NULL)
		/* Notification that a partition went away! */
		return;
	/* First, we should NEVER get an int here...only acks */
	if (hvlpevent_is_int(event)) {
		pr_warning("Yikes! got an int in viocd event handler!\n");
		if (hvlpevent_need_ack(event)) {
			event->xRc = HvLpEvent_Rc_InvalidSubtype;
			HvCallEvent_ackLpEvent(event);
		}
	}

	bevent = (struct viocdlpevent *)event;

	switch (event->xSubtype & VIOMINOR_SUBTYPE_MASK) {
	case viocdopen:
		if (event->xRc == 0) {
			di = &viocd_diskinfo[bevent->disk];
			blk_queue_logical_block_size(di->viocd_disk->queue,
						     bevent->block_size);
			set_capacity(di->viocd_disk,
					bevent->media_size *
					bevent->block_size / 512);
		}
		/* FALLTHROUGH !! */
	case viocdlockdoor:
		pwe = (struct viocd_waitevent *)event->xCorrelationToken;
return_complete:
		pwe->rc = event->xRc;
		pwe->sub_result = bevent->sub_result;
		complete(&pwe->com);
		break;

	case viocdcheck:
		pwe = (struct viocd_waitevent *)event->xCorrelationToken;
		pwe->changed = bevent->flags;
		goto return_complete;

	case viocdclose:
		break;

	case viocdwrite:
	case viocdread:
		/*
		 * Since this is running in interrupt mode, we need to
		 * make sure we're not stepping on any global I/O operations
		 */
		di = &viocd_diskinfo[bevent->disk];
		spin_lock_irqsave(&viocd_reqlock, flags);
		dma_unmap_single(di->dev, bevent->token, bevent->len,
				((event->xSubtype & VIOMINOR_SUBTYPE_MASK) == viocdread)
				?  DMA_FROM_DEVICE : DMA_TO_DEVICE);
		req = (struct request *)bevent->event.xCorrelationToken;
		rwreq--;

		if (event->xRc != HvLpEvent_Rc_Good) {
			const struct vio_error_entry *err =
				vio_lookup_rc(viocd_err_table,
						bevent->sub_result);
			pr_warning("request %p failed with rc %d:0x%04X: %s\n",
				   req, event->xRc,
				   bevent->sub_result, err->msg);
			__blk_end_request_all(req, -EIO);
		} else
			__blk_end_request_all(req, 0);

		/* restart handling of incoming requests */
		spin_unlock_irqrestore(&viocd_reqlock, flags);
		restart_all_queues(bevent->disk);
		break;

	default:
		pr_warning("message with invalid subtype %0x04X!\n",
			   event->xSubtype & VIOMINOR_SUBTYPE_MASK);
		if (hvlpevent_need_ack(event)) {
			event->xRc = HvLpEvent_Rc_InvalidSubtype;
			HvCallEvent_ackLpEvent(event);
		}
	}
}

static int viocd_audio_ioctl(struct cdrom_device_info *cdi, unsigned int cmd,
			     void *arg)
{
	return -EINVAL;
}

static struct cdrom_device_ops viocd_dops = {
	.open = viocd_open,
	.release = viocd_release,
	.check_events = viocd_check_events,
	.lock_door = viocd_lock_door,
	.generic_packet = viocd_packet,
	.audio_ioctl = viocd_audio_ioctl,
	.capability = CDC_CLOSE_TRAY | CDC_OPEN_TRAY | CDC_LOCK | CDC_SELECT_SPEED | CDC_SELECT_DISC | CDC_MULTI_SESSION | CDC_MCN | CDC_MEDIA_CHANGED | CDC_PLAY_AUDIO | CDC_RESET | CDC_DRIVE_STATUS | CDC_GENERIC_PACKET | CDC_CD_R | CDC_CD_RW | CDC_DVD | CDC_DVD_R | CDC_DVD_RAM | CDC_RAM
};

static int find_capability(const char *type)
{
	struct capability_entry *entry;

	for(entry = capability_table; entry->type; ++entry)
		if(!strncmp(entry->type, type, 4))
			break;
	return entry->capability;
}

static int viocd_probe(struct vio_dev *vdev, const struct vio_device_id *id)
{
	struct gendisk *gendisk;
	int deviceno;
	struct disk_info *d;
	struct cdrom_device_info *c;
	struct request_queue *q;
	struct device_node *node = vdev->dev.of_node;

	deviceno = vdev->unit_address;
	if (deviceno >= VIOCD_MAX_CD)
		return -ENODEV;
	if (!node)
		return -ENODEV;

	if (deviceno >= viocd_numdev)
		viocd_numdev = deviceno + 1;

	d = &viocd_diskinfo[deviceno];
	d->rsrcname = of_get_property(node, "linux,vio_rsrcname", NULL);
	d->type = of_get_property(node, "linux,vio_type", NULL);
	d->model = of_get_property(node, "linux,vio_model", NULL);

	c = &d->viocd_info;

	c->ops = &viocd_dops;
	c->speed = 4;
	c->capacity = 1;
	c->handle = d;
	c->mask = ~find_capability(d->type);
	sprintf(c->name, VIOCD_DEVICE "%c", 'a' + deviceno);

	if (register_cdrom(c) != 0) {
		pr_warning("Cannot register viocd CD-ROM %s!\n", c->name);
		goto out;
	}
	pr_info("cd %s is iSeries resource %10.10s type %4.4s, model %3.3s\n",
		c->name, d->rsrcname, d->type, d->model);
	q = blk_init_queue(do_viocd_request, &viocd_reqlock);
	if (q == NULL) {
		pr_warning("Cannot allocate queue for %s!\n", c->name);
		goto out_unregister_cdrom;
	}
	gendisk = alloc_disk(1);
	if (gendisk == NULL) {
		pr_warning("Cannot create gendisk for %s!\n", c->name);
		goto out_cleanup_queue;
	}
	gendisk->major = VIOCD_MAJOR;
	gendisk->first_minor = deviceno;
	strncpy(gendisk->disk_name, c->name,
			sizeof(gendisk->disk_name));
	blk_queue_max_segments(q, 1);
	blk_queue_max_hw_sectors(q, 4096 / 512);
	gendisk->queue = q;
	gendisk->fops = &viocd_fops;
	gendisk->flags = GENHD_FL_CD | GENHD_FL_REMOVABLE |
			 GENHD_FL_BLOCK_EVENTS_ON_EXCL_WRITE;
<<<<<<< HEAD
	gendisk->events = DISK_EVENT_MEDIA_CHANGE;
=======
>>>>>>> 23c79d31
	set_capacity(gendisk, 0);
	gendisk->private_data = d;
	d->viocd_disk = gendisk;
	d->dev = &vdev->dev;
	gendisk->driverfs_dev = d->dev;
	add_disk(gendisk);
	return 0;

out_cleanup_queue:
	blk_cleanup_queue(q);
out_unregister_cdrom:
	unregister_cdrom(c);
out:
	return -ENODEV;
}

static int viocd_remove(struct vio_dev *vdev)
{
	struct disk_info *d = &viocd_diskinfo[vdev->unit_address];

	unregister_cdrom(&d->viocd_info);
	del_gendisk(d->viocd_disk);
	blk_cleanup_queue(d->viocd_disk->queue);
	put_disk(d->viocd_disk);
	return 0;
}

/**
 * viocd_device_table: Used by vio.c to match devices that we
 * support.
 */
static struct vio_device_id viocd_device_table[] __devinitdata = {
	{ "block", "IBM,iSeries-viocd" },
	{ "", "" }
};
MODULE_DEVICE_TABLE(vio, viocd_device_table);

static struct vio_driver viocd_driver = {
	.id_table = viocd_device_table,
	.probe = viocd_probe,
	.remove = viocd_remove,
	.driver = {
		.name = "viocd",
		.owner = THIS_MODULE,
	}
};

static int __init viocd_init(void)
{
	int ret = 0;

	if (!firmware_has_feature(FW_FEATURE_ISERIES))
		return -ENODEV;

	if (viopath_hostLp == HvLpIndexInvalid) {
		vio_set_hostlp();
		/* If we don't have a host, bail out */
		if (viopath_hostLp == HvLpIndexInvalid)
			return -ENODEV;
	}

	pr_info("vers " VIOCD_VERS ", hosting partition %d\n", viopath_hostLp);

	if (register_blkdev(VIOCD_MAJOR, VIOCD_DEVICE) != 0) {
		pr_warning("Unable to get major %d for %s\n",
			   VIOCD_MAJOR, VIOCD_DEVICE);
		return -EIO;
	}

	ret = viopath_open(viopath_hostLp, viomajorsubtype_cdio,
			MAX_CD_REQ + 2);
	if (ret) {
		pr_warning("error opening path to host partition %d\n",
			   viopath_hostLp);
		goto out_unregister;
	}

	/* Initialize our request handler */
	vio_setHandler(viomajorsubtype_cdio, vio_handle_cd_event);

	spin_lock_init(&viocd_reqlock);

	ret = vio_register_driver(&viocd_driver);
	if (ret)
		goto out_free_info;

	proc_create("iSeries/viocd", S_IFREG|S_IRUGO, NULL,
		    &proc_viocd_operations);
	return 0;

out_free_info:
	vio_clearHandler(viomajorsubtype_cdio);
	viopath_close(viopath_hostLp, viomajorsubtype_cdio, MAX_CD_REQ + 2);
out_unregister:
	unregister_blkdev(VIOCD_MAJOR, VIOCD_DEVICE);
	return ret;
}

static void __exit viocd_exit(void)
{
	remove_proc_entry("iSeries/viocd", NULL);
	vio_unregister_driver(&viocd_driver);
	viopath_close(viopath_hostLp, viomajorsubtype_cdio, MAX_CD_REQ + 2);
	vio_clearHandler(viomajorsubtype_cdio);
	unregister_blkdev(VIOCD_MAJOR, VIOCD_DEVICE);
}

module_init(viocd_init);
module_exit(viocd_exit);
MODULE_LICENSE("GPL");<|MERGE_RESOLUTION|>--- conflicted
+++ resolved
@@ -627,10 +627,6 @@
 	gendisk->fops = &viocd_fops;
 	gendisk->flags = GENHD_FL_CD | GENHD_FL_REMOVABLE |
 			 GENHD_FL_BLOCK_EVENTS_ON_EXCL_WRITE;
-<<<<<<< HEAD
-	gendisk->events = DISK_EVENT_MEDIA_CHANGE;
-=======
->>>>>>> 23c79d31
 	set_capacity(gendisk, 0);
 	gendisk->private_data = d;
 	d->viocd_disk = gendisk;
