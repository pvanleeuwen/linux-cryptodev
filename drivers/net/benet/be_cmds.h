--- conflicted
+++ resolved
@@ -760,12 +760,8 @@
 			u32 tx_fc, u32 rx_fc);
 extern int be_cmd_get_flow_control(struct be_adapter *adapter,
 			u32 *tx_fc, u32 *rx_fc);
-<<<<<<< HEAD
-extern int be_cmd_query_fw_cfg(struct be_adapter *adapter, u32 *port_num);
-=======
 extern int be_cmd_query_fw_cfg(struct be_adapter *adapter,
 			u32 *port_num, u32 *cap);
->>>>>>> ad1cd745
 extern int be_cmd_reset_function(struct be_adapter *adapter);
 extern int be_process_mcc(struct be_adapter *adapter);
 extern int be_cmd_write_flashrom(struct be_adapter *adapter,
