--- conflicted
+++ resolved
@@ -613,10 +613,7 @@
 	struct ath_common *common = ath9k_hw_common(sc->sc_ah);
 	int r;
 
-<<<<<<< HEAD
-=======
 	ath9k_hw_kill_interrupts(sc->sc_ah);
->>>>>>> 81c41260
 	set_bit(ATH_OP_HW_RESET, &common->op_flags);
 
 	ath9k_ps_wakeup(sc);
