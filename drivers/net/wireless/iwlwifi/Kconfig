config IWLAGN
	tristate "Intel Wireless WiFi Next Gen AGN - Wireless-N/Advanced-N/Ultimate-N (iwlagn) "
	depends on PCI && MAC80211
	select FW_LOADER
	select NEW_LEDS
	select LEDS_CLASS
	select LEDS_TRIGGERS
	select MAC80211_LEDS
	---help---
	  Select to build the driver supporting the:

	  Intel Wireless WiFi Link Next-Gen AGN

	  This option enables support for use with the following hardware:
		Intel Wireless WiFi Link 6250AGN Adapter
		Intel 6000 Series Wi-Fi Adapters (6200AGN and 6300AGN)
		Intel WiFi Link 1000BGN
		Intel Wireless WiFi 5150AGN
		Intel Wireless WiFi 5100AGN, 5300AGN, and 5350AGN
		Intel 6005 Series Wi-Fi Adapters
		Intel 6030 Series Wi-Fi Adapters
		Intel Wireless WiFi Link 6150BGN 2 Adapter
		Intel 100 Series Wi-Fi Adapters (100BGN and 130BGN)
		Intel 2000 Series Wi-Fi Adapters


	  This driver uses the kernel's mac80211 subsystem.

	  In order to use this driver, you will need a microcode (uCode)
	  image for it. You can obtain the microcode from:

	          <http://intellinuxwireless.org/>.

	  The microcode is typically installed in /lib/firmware. You can
	  look in the hotplug script /etc/hotplug/firmware.agent to
	  determine which directory FIRMWARE_DIR is set to when the script
	  runs.

	  If you want to compile the driver as a module ( = code which can be
	  inserted in and removed from the running kernel whenever you want),
	  say M here and read <file:Documentation/kbuild/modules.txt>.  The
	  module will be called iwlagn.

menu "Debugging Options"
	depends on IWLAGN

config IWLWIFI_DEBUG
	bool "Enable full debugging output in the iwlagn driver"
	depends on IWLAGN
	---help---
	  This option will enable debug tracing output for the iwlwifi drivers

	  This will result in the kernel module being ~100k larger.  You can
	  control which debug output is sent to the kernel log by setting the
	  value in

		/sys/class/net/wlan0/device/debug_level

	  This entry will only exist if this option is enabled.

	  To set a value, simply echo an 8-byte hex value to the same file:

		  % echo 0x43fff > /sys/class/net/wlan0/device/debug_level

	  You can find the list of debug mask values in:
		  drivers/net/wireless/iwlwifi/iwl-debug.h

	  If this is your first time using this driver, you should say Y here
	  as the debug information can assist others in helping you resolve
	  any problems you may encounter.

config IWLWIFI_DEBUGFS
        bool "iwlagn debugfs support"
        depends on IWLAGN && MAC80211_DEBUGFS
        ---help---
	  Enable creation of debugfs files for the iwlwifi drivers. This
	  is a low-impact option that allows getting insight into the
	  driver's state at runtime.

config IWLWIFI_DEBUG_EXPERIMENTAL_UCODE
        bool "Experimental uCode support"
        depends on IWLAGN && IWLWIFI_DEBUG
        ---help---
	  Enable use of experimental ucode for testing and debugging.

config IWLWIFI_DEVICE_TRACING
	bool "iwlwifi device access tracing"
	depends on IWLAGN
	depends on EVENT_TRACING
	help
	  Say Y here to trace all commands, including TX frames and IO
	  accesses, sent to the device. If you say yes, iwlwifi will
	  register with the ftrace framework for event tracing and dump
	  all this information to the ringbuffer, you may need to
	  increase the ringbuffer size. See the ftrace documentation
	  for more information.

	  When tracing is not enabled, this option still has some
	  (though rather small) overhead.

	  If unsure, say Y so we can help you better when problems
	  occur.
endmenu

<<<<<<< HEAD
=======
config IWLWIFI_DEVICE_SVTOOL
	bool "iwlwifi device svtool support"
	depends on IWLAGN
	select NL80211_TESTMODE
	help
	  This option enables the svtool support for iwlwifi device through
	  NL80211_TESTMODE. svtool is a software validation tool that runs in
	  the user space and interacts with the device in the kernel space
	  through the generic netlink message via NL80211_TESTMODE channel.

>>>>>>> d762f438
config IWL_P2P
	bool "iwlwifi experimental P2P support"
	depends on IWLAGN
	help
	  This option enables experimental P2P support for some devices
	  based on microcode support. Since P2P support is still under
	  development, this option may even enable it for some devices
	  now that turn out to not support it in the future due to
	  microcode restrictions.
<<<<<<< HEAD

	  To determine if your microcode supports the experimental P2P
	  offered by this option, check if the driver advertises AP
	  support when it is loaded.

=======

	  To determine if your microcode supports the experimental P2P
	  offered by this option, check if the driver advertises AP
	  support when it is loaded.

>>>>>>> d762f438
	  Say Y only if you want to experiment with P2P.
<|MERGE_RESOLUTION|>--- conflicted
+++ resolved
@@ -102,8 +102,6 @@
 	  occur.
 endmenu
 
-<<<<<<< HEAD
-=======
 config IWLWIFI_DEVICE_SVTOOL
 	bool "iwlwifi device svtool support"
 	depends on IWLAGN
@@ -114,7 +112,6 @@
 	  the user space and interacts with the device in the kernel space
 	  through the generic netlink message via NL80211_TESTMODE channel.
 
->>>>>>> d762f438
 config IWL_P2P
 	bool "iwlwifi experimental P2P support"
 	depends on IWLAGN
@@ -124,17 +121,9 @@
 	  development, this option may even enable it for some devices
 	  now that turn out to not support it in the future due to
 	  microcode restrictions.
-<<<<<<< HEAD
 
 	  To determine if your microcode supports the experimental P2P
 	  offered by this option, check if the driver advertises AP
 	  support when it is loaded.
 
-=======
-
-	  To determine if your microcode supports the experimental P2P
-	  offered by this option, check if the driver advertises AP
-	  support when it is loaded.
-
->>>>>>> d762f438
 	  Say Y only if you want to experiment with P2P.
