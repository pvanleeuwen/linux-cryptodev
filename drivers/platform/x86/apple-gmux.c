--- conflicted
+++ resolved
@@ -101,11 +101,7 @@
 
 	for (i = 0; i < 4; i++) {
 		tmpval = (val >> (i * 8)) & 0xff;
-<<<<<<< HEAD
-		outb(tmpval, port + i);
-=======
 		outb(tmpval, gmux_data->iostart + port + i);
->>>>>>> ddfb43f3
 	}
 }
 
@@ -146,14 +142,9 @@
 	u8 val;
 
 	mutex_lock(&gmux_data->index_lock);
-<<<<<<< HEAD
-	outb((port & 0xff), gmux_data->iostart + GMUX_PORT_READ);
-	gmux_index_wait_ready(gmux_data);
-=======
 	gmux_index_wait_ready(gmux_data);
 	outb((port & 0xff), gmux_data->iostart + GMUX_PORT_READ);
 	gmux_index_wait_complete(gmux_data);
->>>>>>> ddfb43f3
 	val = inb(gmux_data->iostart + GMUX_PORT_VALUE);
 	mutex_unlock(&gmux_data->index_lock);
 
@@ -176,14 +167,9 @@
 	u32 val;
 
 	mutex_lock(&gmux_data->index_lock);
-<<<<<<< HEAD
-	outb((port & 0xff), gmux_data->iostart + GMUX_PORT_READ);
-	gmux_index_wait_ready(gmux_data);
-=======
 	gmux_index_wait_ready(gmux_data);
 	outb((port & 0xff), gmux_data->iostart + GMUX_PORT_READ);
 	gmux_index_wait_complete(gmux_data);
->>>>>>> ddfb43f3
 	val = inl(gmux_data->iostart + GMUX_PORT_VALUE);
 	mutex_unlock(&gmux_data->index_lock);
 
@@ -477,10 +463,6 @@
 	ver_release = gmux_read8(gmux_data, GMUX_PORT_VERSION_RELEASE);
 	if (ver_major == 0xff && ver_minor == 0xff && ver_release == 0xff) {
 		if (gmux_is_indexed(gmux_data)) {
-<<<<<<< HEAD
-			mutex_init(&gmux_data->index_lock);
-			gmux_data->indexed = true;
-=======
 			u32 version;
 			mutex_init(&gmux_data->index_lock);
 			gmux_data->indexed = true;
@@ -489,23 +471,14 @@
 			ver_major = (version >> 24) & 0xff;
 			ver_minor = (version >> 16) & 0xff;
 			ver_release = (version >> 8) & 0xff;
->>>>>>> ddfb43f3
 		} else {
 			pr_info("gmux device not present\n");
 			ret = -ENODEV;
 			goto err_release;
 		}
-<<<<<<< HEAD
-		pr_info("Found indexed gmux\n");
-	} else {
-		pr_info("Found gmux version %d.%d.%d\n", ver_major, ver_minor,
-			ver_release);
-	}
-=======
 	}
 	pr_info("Found gmux version %d.%d.%d [%s]\n", ver_major, ver_minor,
 		ver_release, (gmux_data->indexed ? "indexed" : "classic"));
->>>>>>> ddfb43f3
 
 	memset(&props, 0, sizeof(props));
 	props.type = BACKLIGHT_PLATFORM;
@@ -538,10 +511,6 @@
 	 * Disable the other backlight choices.
 	 */
 	acpi_video_dmi_promote_vendor();
-<<<<<<< HEAD
-#if defined (CONFIG_ACPI_VIDEO) || defined (CONFIG_ACPI_VIDEO_MODULE)
-=======
->>>>>>> ddfb43f3
 	acpi_video_unregister();
 	apple_bl_unregister();
 
@@ -628,10 +597,6 @@
 	kfree(gmux_data);
 
 	acpi_video_dmi_demote_vendor();
-<<<<<<< HEAD
-#if defined (CONFIG_ACPI_VIDEO) || defined (CONFIG_ACPI_VIDEO_MODULE)
-=======
->>>>>>> ddfb43f3
 	acpi_video_register();
 	apple_bl_register();
 }
