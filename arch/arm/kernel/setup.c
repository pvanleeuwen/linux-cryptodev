/*
 *  linux/arch/arm/kernel/setup.c
 *
 *  Copyright (C) 1995-2001 Russell King
 *
 * This program is free software; you can redistribute it and/or modify
 * it under the terms of the GNU General Public License version 2 as
 * published by the Free Software Foundation.
 */
#include <linux/export.h>
#include <linux/kernel.h>
#include <linux/stddef.h>
#include <linux/ioport.h>
#include <linux/delay.h>
#include <linux/utsname.h>
#include <linux/initrd.h>
#include <linux/console.h>
#include <linux/bootmem.h>
#include <linux/seq_file.h>
#include <linux/screen_info.h>
#include <linux/init.h>
#include <linux/kexec.h>
#include <linux/of_fdt.h>
#include <linux/crash_dump.h>
#include <linux/root_dev.h>
#include <linux/cpu.h>
#include <linux/interrupt.h>
#include <linux/smp.h>
#include <linux/fs.h>
#include <linux/proc_fs.h>
#include <linux/memblock.h>
#include <linux/bug.h>
#include <linux/compiler.h>
#include <linux/sort.h>

#include <asm/unified.h>
#include <asm/cpu.h>
#include <asm/cputype.h>
#include <asm/elf.h>
#include <asm/procinfo.h>
#include <asm/sections.h>
#include <asm/setup.h>
#include <asm/smp_plat.h>
#include <asm/mach-types.h>
#include <asm/cacheflush.h>
#include <asm/cachetype.h>
#include <asm/tlbflush.h>
#include <asm/system.h>

#include <asm/prom.h>
#include <asm/mach/arch.h>
#include <asm/mach/irq.h>
#include <asm/mach/time.h>
#include <asm/traps.h>
#include <asm/unwind.h>

#if defined(CONFIG_DEPRECATED_PARAM_STRUCT)
#include "compat.h"
#endif
#include "atags.h"
#include "tcm.h"

#ifndef MEM_SIZE
#define MEM_SIZE	(16*1024*1024)
#endif

#if defined(CONFIG_FPE_NWFPE) || defined(CONFIG_FPE_FASTFPE)
char fpe_type[8];

static int __init fpe_setup(char *line)
{
	memcpy(fpe_type, line, 8);
	return 1;
}

__setup("fpe=", fpe_setup);
#endif

extern void paging_init(struct machine_desc *desc);
extern void sanity_check_meminfo(void);
extern void reboot_setup(char *str);

unsigned int processor_id;
EXPORT_SYMBOL(processor_id);
unsigned int __machine_arch_type __read_mostly;
EXPORT_SYMBOL(__machine_arch_type);
unsigned int cacheid __read_mostly;
EXPORT_SYMBOL(cacheid);

unsigned int __atags_pointer __initdata;

unsigned int system_rev;
EXPORT_SYMBOL(system_rev);

unsigned int system_serial_low;
EXPORT_SYMBOL(system_serial_low);

unsigned int system_serial_high;
EXPORT_SYMBOL(system_serial_high);

unsigned int elf_hwcap __read_mostly;
EXPORT_SYMBOL(elf_hwcap);


#ifdef MULTI_CPU
struct processor processor __read_mostly;
#endif
#ifdef MULTI_TLB
struct cpu_tlb_fns cpu_tlb __read_mostly;
#endif
#ifdef MULTI_USER
struct cpu_user_fns cpu_user __read_mostly;
#endif
#ifdef MULTI_CACHE
struct cpu_cache_fns cpu_cache __read_mostly;
#endif
#ifdef CONFIG_OUTER_CACHE
struct outer_cache_fns outer_cache __read_mostly;
EXPORT_SYMBOL(outer_cache);
#endif

/*
 * Cached cpu_architecture() result for use by assembler code.
 * C code should use the cpu_architecture() function instead of accessing this
 * variable directly.
 */
int __cpu_architecture __read_mostly = CPU_ARCH_UNKNOWN;

struct stack {
	u32 irq[3];
	u32 abt[3];
	u32 und[3];
} ____cacheline_aligned;

static struct stack stacks[NR_CPUS];

char elf_platform[ELF_PLATFORM_SIZE];
EXPORT_SYMBOL(elf_platform);

static const char *cpu_name;
static const char *machine_name;
static char __initdata cmd_line[COMMAND_LINE_SIZE];
struct machine_desc *machine_desc __initdata;

static char default_command_line[COMMAND_LINE_SIZE] __initdata = CONFIG_CMDLINE;
static union { char c[4]; unsigned long l; } endian_test __initdata = { { 'l', '?', '?', 'b' } };
#define ENDIANNESS ((char)endian_test.l)

DEFINE_PER_CPU(struct cpuinfo_arm, cpu_data);

/*
 * Standard memory resources
 */
static struct resource mem_res[] = {
	{
		.name = "Video RAM",
		.start = 0,
		.end = 0,
		.flags = IORESOURCE_MEM
	},
	{
		.name = "Kernel text",
		.start = 0,
		.end = 0,
		.flags = IORESOURCE_MEM
	},
	{
		.name = "Kernel data",
		.start = 0,
		.end = 0,
		.flags = IORESOURCE_MEM
	}
};

#define video_ram   mem_res[0]
#define kernel_code mem_res[1]
#define kernel_data mem_res[2]

static struct resource io_res[] = {
	{
		.name = "reserved",
		.start = 0x3bc,
		.end = 0x3be,
		.flags = IORESOURCE_IO | IORESOURCE_BUSY
	},
	{
		.name = "reserved",
		.start = 0x378,
		.end = 0x37f,
		.flags = IORESOURCE_IO | IORESOURCE_BUSY
	},
	{
		.name = "reserved",
		.start = 0x278,
		.end = 0x27f,
		.flags = IORESOURCE_IO | IORESOURCE_BUSY
	}
};

#define lp0 io_res[0]
#define lp1 io_res[1]
#define lp2 io_res[2]

static const char *proc_arch[] = {
	"undefined/unknown",
	"3",
	"4",
	"4T",
	"5",
	"5T",
	"5TE",
	"5TEJ",
	"6TEJ",
	"7",
	"?(11)",
	"?(12)",
	"?(13)",
	"?(14)",
	"?(15)",
	"?(16)",
	"?(17)",
};

static int __get_cpu_architecture(void)
{
	int cpu_arch;

	if ((read_cpuid_id() & 0x0008f000) == 0) {
		cpu_arch = CPU_ARCH_UNKNOWN;
	} else if ((read_cpuid_id() & 0x0008f000) == 0x00007000) {
		cpu_arch = (read_cpuid_id() & (1 << 23)) ? CPU_ARCH_ARMv4T : CPU_ARCH_ARMv3;
	} else if ((read_cpuid_id() & 0x00080000) == 0x00000000) {
		cpu_arch = (read_cpuid_id() >> 16) & 7;
		if (cpu_arch)
			cpu_arch += CPU_ARCH_ARMv3;
	} else if ((read_cpuid_id() & 0x000f0000) == 0x000f0000) {
		unsigned int mmfr0;

		/* Revised CPUID format. Read the Memory Model Feature
		 * Register 0 and check for VMSAv7 or PMSAv7 */
		asm("mrc	p15, 0, %0, c0, c1, 4"
		    : "=r" (mmfr0));
		if ((mmfr0 & 0x0000000f) >= 0x00000003 ||
		    (mmfr0 & 0x000000f0) >= 0x00000030)
			cpu_arch = CPU_ARCH_ARMv7;
		else if ((mmfr0 & 0x0000000f) == 0x00000002 ||
			 (mmfr0 & 0x000000f0) == 0x00000020)
			cpu_arch = CPU_ARCH_ARMv6;
		else
			cpu_arch = CPU_ARCH_UNKNOWN;
	} else
		cpu_arch = CPU_ARCH_UNKNOWN;

	return cpu_arch;
}

int __pure cpu_architecture(void)
{
	BUG_ON(__cpu_architecture == CPU_ARCH_UNKNOWN);

	return __cpu_architecture;
}

static int cpu_has_aliasing_icache(unsigned int arch)
{
	int aliasing_icache;
	unsigned int id_reg, num_sets, line_size;

	/* PIPT caches never alias. */
	if (icache_is_pipt())
		return 0;

	/* arch specifies the register format */
	switch (arch) {
	case CPU_ARCH_ARMv7:
		asm("mcr	p15, 2, %0, c0, c0, 0 @ set CSSELR"
		    : /* No output operands */
		    : "r" (1));
		isb();
		asm("mrc	p15, 1, %0, c0, c0, 0 @ read CCSIDR"
		    : "=r" (id_reg));
		line_size = 4 << ((id_reg & 0x7) + 2);
		num_sets = ((id_reg >> 13) & 0x7fff) + 1;
		aliasing_icache = (line_size * num_sets) > PAGE_SIZE;
		break;
	case CPU_ARCH_ARMv6:
		aliasing_icache = read_cpuid_cachetype() & (1 << 11);
		break;
	default:
		/* I-cache aliases will be handled by D-cache aliasing code */
		aliasing_icache = 0;
	}

	return aliasing_icache;
}

static void __init cacheid_init(void)
{
	unsigned int cachetype = read_cpuid_cachetype();
	unsigned int arch = cpu_architecture();

	if (arch >= CPU_ARCH_ARMv6) {
		if ((cachetype & (7 << 29)) == 4 << 29) {
			/* ARMv7 register format */
			arch = CPU_ARCH_ARMv7;
			cacheid = CACHEID_VIPT_NONALIASING;
			switch (cachetype & (3 << 14)) {
			case (1 << 14):
				cacheid |= CACHEID_ASID_TAGGED;
				break;
			case (3 << 14):
				cacheid |= CACHEID_PIPT;
				break;
			}
		} else {
			arch = CPU_ARCH_ARMv6;
			if (cachetype & (1 << 23))
				cacheid = CACHEID_VIPT_ALIASING;
			else
				cacheid = CACHEID_VIPT_NONALIASING;
		}
		if (cpu_has_aliasing_icache(arch))
			cacheid |= CACHEID_VIPT_I_ALIASING;
	} else {
		cacheid = CACHEID_VIVT;
	}

	printk("CPU: %s data cache, %s instruction cache\n",
		cache_is_vivt() ? "VIVT" :
		cache_is_vipt_aliasing() ? "VIPT aliasing" :
		cache_is_vipt_nonaliasing() ? "PIPT / VIPT nonaliasing" : "unknown",
		cache_is_vivt() ? "VIVT" :
		icache_is_vivt_asid_tagged() ? "VIVT ASID tagged" :
		icache_is_vipt_aliasing() ? "VIPT aliasing" :
		icache_is_pipt() ? "PIPT" :
		cache_is_vipt_nonaliasing() ? "VIPT nonaliasing" : "unknown");
}

/*
 * These functions re-use the assembly code in head.S, which
 * already provide the required functionality.
 */
extern struct proc_info_list *lookup_processor_type(unsigned int);

void __init early_print(const char *str, ...)
{
	extern void printascii(const char *);
	char buf[256];
	va_list ap;

	va_start(ap, str);
	vsnprintf(buf, sizeof(buf), str, ap);
	va_end(ap);

#ifdef CONFIG_DEBUG_LL
	printascii(buf);
#endif
	printk("%s", buf);
}

static void __init feat_v6_fixup(void)
{
	int id = read_cpuid_id();

	if ((id & 0xff0f0000) != 0x41070000)
		return;

	/*
	 * HWCAP_TLS is available only on 1136 r1p0 and later,
	 * see also kuser_get_tls_init.
	 */
	if ((((id >> 4) & 0xfff) == 0xb36) && (((id >> 20) & 3) == 0))
		elf_hwcap &= ~HWCAP_TLS;
}

/*
 * cpu_init - initialise one CPU.
 *
 * cpu_init sets up the per-CPU stacks.
 */
void cpu_init(void)
{
	unsigned int cpu = smp_processor_id();
	struct stack *stk = &stacks[cpu];

	if (cpu >= NR_CPUS) {
		printk(KERN_CRIT "CPU%u: bad primary CPU number\n", cpu);
		BUG();
	}

	cpu_proc_init();

	/*
	 * Define the placement constraint for the inline asm directive below.
	 * In Thumb-2, msr with an immediate value is not allowed.
	 */
#ifdef CONFIG_THUMB2_KERNEL
#define PLC	"r"
#else
#define PLC	"I"
#endif

	/*
	 * setup stacks for re-entrant exception handlers
	 */
	__asm__ (
	"msr	cpsr_c, %1\n\t"
	"add	r14, %0, %2\n\t"
	"mov	sp, r14\n\t"
	"msr	cpsr_c, %3\n\t"
	"add	r14, %0, %4\n\t"
	"mov	sp, r14\n\t"
	"msr	cpsr_c, %5\n\t"
	"add	r14, %0, %6\n\t"
	"mov	sp, r14\n\t"
	"msr	cpsr_c, %7"
	    :
	    : "r" (stk),
	      PLC (PSR_F_BIT | PSR_I_BIT | IRQ_MODE),
	      "I" (offsetof(struct stack, irq[0])),
	      PLC (PSR_F_BIT | PSR_I_BIT | ABT_MODE),
	      "I" (offsetof(struct stack, abt[0])),
	      PLC (PSR_F_BIT | PSR_I_BIT | UND_MODE),
	      "I" (offsetof(struct stack, und[0])),
	      PLC (PSR_F_BIT | PSR_I_BIT | SVC_MODE)
	    : "r14");
}

static void __init setup_processor(void)
{
	struct proc_info_list *list;

	/*
	 * locate processor in the list of supported processor
	 * types.  The linker builds this table for us from the
	 * entries in arch/arm/mm/proc-*.S
	 */
	list = lookup_processor_type(read_cpuid_id());
	if (!list) {
		printk("CPU configuration botched (ID %08x), unable "
		       "to continue.\n", read_cpuid_id());
		while (1);
	}

	cpu_name = list->cpu_name;
	__cpu_architecture = __get_cpu_architecture();

#ifdef MULTI_CPU
	processor = *list->proc;
#endif
#ifdef MULTI_TLB
	cpu_tlb = *list->tlb;
#endif
#ifdef MULTI_USER
	cpu_user = *list->user;
#endif
#ifdef MULTI_CACHE
	cpu_cache = *list->cache;
#endif

	printk("CPU: %s [%08x] revision %d (ARMv%s), cr=%08lx\n",
	       cpu_name, read_cpuid_id(), read_cpuid_id() & 15,
	       proc_arch[cpu_architecture()], cr_alignment);

	snprintf(init_utsname()->machine, __NEW_UTS_LEN + 1, "%s%c",
		 list->arch_name, ENDIANNESS);
	snprintf(elf_platform, ELF_PLATFORM_SIZE, "%s%c",
		 list->elf_name, ENDIANNESS);
	elf_hwcap = list->elf_hwcap;
#ifndef CONFIG_ARM_THUMB
	elf_hwcap &= ~HWCAP_THUMB;
#endif

	feat_v6_fixup();

	cacheid_init();
	cpu_init();
}

void __init dump_machine_table(void)
{
	struct machine_desc *p;

	early_print("Available machine support:\n\nID (hex)\tNAME\n");
	for_each_machine_desc(p)
		early_print("%08x\t%s\n", p->nr, p->name);

	early_print("\nPlease check your kernel config and/or bootloader.\n");

	while (true)
		/* can't use cpu_relax() here as it may require MMU setup */;
}

int __init arm_add_memory(phys_addr_t start, unsigned long size)
{
	struct membank *bank = &meminfo.bank[meminfo.nr_banks];

	if (meminfo.nr_banks >= NR_BANKS) {
		printk(KERN_CRIT "NR_BANKS too low, "
			"ignoring memory at 0x%08llx\n", (long long)start);
		return -EINVAL;
	}

	/*
	 * Ensure that start/size are aligned to a page boundary.
	 * Size is appropriately rounded down, start is rounded up.
	 */
	size -= start & ~PAGE_MASK;
	bank->start = PAGE_ALIGN(start);
	bank->size  = size & PAGE_MASK;

	/*
	 * Check whether this memory region has non-zero size or
	 * invalid node number.
	 */
	if (bank->size == 0)
		return -EINVAL;

	meminfo.nr_banks++;
	return 0;
}

/*
 * Pick out the memory size.  We look for mem=size@start,
 * where start and size are "size[KkMm]"
 */
static int __init early_mem(char *p)
{
	static int usermem __initdata = 0;
	unsigned long size;
	phys_addr_t start;
	char *endp;

	/*
	 * If the user specifies memory size, we
	 * blow away any automatically generated
	 * size.
	 */
	if (usermem == 0) {
		usermem = 1;
		meminfo.nr_banks = 0;
	}

	start = PHYS_OFFSET;
	size  = memparse(p, &endp);
	if (*endp == '@')
		start = memparse(endp + 1, NULL);

	arm_add_memory(start, size);

	return 0;
}
early_param("mem", early_mem);

static void __init
setup_ramdisk(int doload, int prompt, int image_start, unsigned int rd_sz)
{
#ifdef CONFIG_BLK_DEV_RAM
	extern int rd_size, rd_image_start, rd_prompt, rd_doload;

	rd_image_start = image_start;
	rd_prompt = prompt;
	rd_doload = doload;

	if (rd_sz)
		rd_size = rd_sz;
#endif
}

static void __init request_standard_resources(struct machine_desc *mdesc)
{
	struct memblock_region *region;
	struct resource *res;

	kernel_code.start   = virt_to_phys(_text);
	kernel_code.end     = virt_to_phys(_etext - 1);
	kernel_data.start   = virt_to_phys(_sdata);
	kernel_data.end     = virt_to_phys(_end - 1);

	for_each_memblock(memory, region) {
		res = alloc_bootmem_low(sizeof(*res));
		res->name  = "System RAM";
		res->start = __pfn_to_phys(memblock_region_memory_base_pfn(region));
		res->end = __pfn_to_phys(memblock_region_memory_end_pfn(region)) - 1;
		res->flags = IORESOURCE_MEM | IORESOURCE_BUSY;

		request_resource(&iomem_resource, res);

		if (kernel_code.start >= res->start &&
		    kernel_code.end <= res->end)
			request_resource(res, &kernel_code);
		if (kernel_data.start >= res->start &&
		    kernel_data.end <= res->end)
			request_resource(res, &kernel_data);
	}

	if (mdesc->video_start) {
		video_ram.start = mdesc->video_start;
		video_ram.end   = mdesc->video_end;
		request_resource(&iomem_resource, &video_ram);
	}

	/*
	 * Some machines don't have the possibility of ever
	 * possessing lp0, lp1 or lp2
	 */
	if (mdesc->reserve_lp0)
		request_resource(&ioport_resource, &lp0);
	if (mdesc->reserve_lp1)
		request_resource(&ioport_resource, &lp1);
	if (mdesc->reserve_lp2)
		request_resource(&ioport_resource, &lp2);
}

/*
 *  Tag parsing.
 *
 * This is the new way of passing data to the kernel at boot time.  Rather
 * than passing a fixed inflexible structure to the kernel, we pass a list
 * of variable-sized tags to the kernel.  The first tag must be a ATAG_CORE
 * tag for the list to be recognised (to distinguish the tagged list from
 * a param_struct).  The list is terminated with a zero-length tag (this tag
 * is not parsed in any way).
 */
static int __init parse_tag_core(const struct tag *tag)
{
	if (tag->hdr.size > 2) {
		if ((tag->u.core.flags & 1) == 0)
			root_mountflags &= ~MS_RDONLY;
		ROOT_DEV = old_decode_dev(tag->u.core.rootdev);
	}
	return 0;
}

__tagtable(ATAG_CORE, parse_tag_core);

static int __init parse_tag_mem32(const struct tag *tag)
{
	return arm_add_memory(tag->u.mem.start, tag->u.mem.size);
}

__tagtable(ATAG_MEM, parse_tag_mem32);

#if defined(CONFIG_VGA_CONSOLE) || defined(CONFIG_DUMMY_CONSOLE)
struct screen_info screen_info = {
 .orig_video_lines	= 30,
 .orig_video_cols	= 80,
 .orig_video_mode	= 0,
 .orig_video_ega_bx	= 0,
 .orig_video_isVGA	= 1,
 .orig_video_points	= 8
};

static int __init parse_tag_videotext(const struct tag *tag)
{
	screen_info.orig_x            = tag->u.videotext.x;
	screen_info.orig_y            = tag->u.videotext.y;
	screen_info.orig_video_page   = tag->u.videotext.video_page;
	screen_info.orig_video_mode   = tag->u.videotext.video_mode;
	screen_info.orig_video_cols   = tag->u.videotext.video_cols;
	screen_info.orig_video_ega_bx = tag->u.videotext.video_ega_bx;
	screen_info.orig_video_lines  = tag->u.videotext.video_lines;
	screen_info.orig_video_isVGA  = tag->u.videotext.video_isvga;
	screen_info.orig_video_points = tag->u.videotext.video_points;
	return 0;
}

__tagtable(ATAG_VIDEOTEXT, parse_tag_videotext);
#endif

static int __init parse_tag_ramdisk(const struct tag *tag)
{
	setup_ramdisk((tag->u.ramdisk.flags & 1) == 0,
		      (tag->u.ramdisk.flags & 2) == 0,
		      tag->u.ramdisk.start, tag->u.ramdisk.size);
	return 0;
}

__tagtable(ATAG_RAMDISK, parse_tag_ramdisk);

static int __init parse_tag_serialnr(const struct tag *tag)
{
	system_serial_low = tag->u.serialnr.low;
	system_serial_high = tag->u.serialnr.high;
	return 0;
}

__tagtable(ATAG_SERIAL, parse_tag_serialnr);

static int __init parse_tag_revision(const struct tag *tag)
{
	system_rev = tag->u.revision.rev;
	return 0;
}

__tagtable(ATAG_REVISION, parse_tag_revision);

static int __init parse_tag_cmdline(const struct tag *tag)
{
#if defined(CONFIG_CMDLINE_EXTEND)
	strlcat(default_command_line, " ", COMMAND_LINE_SIZE);
	strlcat(default_command_line, tag->u.cmdline.cmdline,
		COMMAND_LINE_SIZE);
#elif defined(CONFIG_CMDLINE_FORCE)
	pr_warning("Ignoring tag cmdline (using the default kernel command line)\n");
#else
	strlcpy(default_command_line, tag->u.cmdline.cmdline,
		COMMAND_LINE_SIZE);
#endif
	return 0;
}

__tagtable(ATAG_CMDLINE, parse_tag_cmdline);

/*
 * Scan the tag table for this tag, and call its parse function.
 * The tag table is built by the linker from all the __tagtable
 * declarations.
 */
static int __init parse_tag(const struct tag *tag)
{
	extern struct tagtable __tagtable_begin, __tagtable_end;
	struct tagtable *t;

	for (t = &__tagtable_begin; t < &__tagtable_end; t++)
		if (tag->hdr.tag == t->tag) {
			t->parse(tag);
			break;
		}

	return t < &__tagtable_end;
}

/*
 * Parse all tags in the list, checking both the global and architecture
 * specific tag tables.
 */
static void __init parse_tags(const struct tag *t)
{
	for (; t->hdr.size; t = tag_next(t))
		if (!parse_tag(t))
			printk(KERN_WARNING
				"Ignoring unrecognised tag 0x%08x\n",
				t->hdr.tag);
}

/*
 * This holds our defaults.
 */
static struct init_tags {
	struct tag_header hdr1;
	struct tag_core   core;
	struct tag_header hdr2;
	struct tag_mem32  mem;
	struct tag_header hdr3;
} init_tags __initdata = {
	{ tag_size(tag_core), ATAG_CORE },
	{ 1, PAGE_SIZE, 0xff },
	{ tag_size(tag_mem32), ATAG_MEM },
	{ MEM_SIZE },
	{ 0, ATAG_NONE }
};

static int __init customize_machine(void)
{
	/* customizes platform devices, or adds new ones */
	if (machine_desc->init_machine)
		machine_desc->init_machine();
	return 0;
}
arch_initcall(customize_machine);

#ifdef CONFIG_KEXEC
static inline unsigned long long get_total_mem(void)
{
	unsigned long total;

	total = max_low_pfn - min_low_pfn;
	return total << PAGE_SHIFT;
}

/**
 * reserve_crashkernel() - reserves memory are for crash kernel
 *
 * This function reserves memory area given in "crashkernel=" kernel command
 * line parameter. The memory reserved is used by a dump capture kernel when
 * primary kernel is crashing.
 */
static void __init reserve_crashkernel(void)
{
	unsigned long long crash_size, crash_base;
	unsigned long long total_mem;
	int ret;

	total_mem = get_total_mem();
	ret = parse_crashkernel(boot_command_line, total_mem,
				&crash_size, &crash_base);
	if (ret)
		return;

	ret = reserve_bootmem(crash_base, crash_size, BOOTMEM_EXCLUSIVE);
	if (ret < 0) {
		printk(KERN_WARNING "crashkernel reservation failed - "
		       "memory is in use (0x%lx)\n", (unsigned long)crash_base);
		return;
	}

	printk(KERN_INFO "Reserving %ldMB of memory at %ldMB "
	       "for crashkernel (System RAM: %ldMB)\n",
	       (unsigned long)(crash_size >> 20),
	       (unsigned long)(crash_base >> 20),
	       (unsigned long)(total_mem >> 20));

	crashk_res.start = crash_base;
	crashk_res.end = crash_base + crash_size - 1;
	insert_resource(&iomem_resource, &crashk_res);
}
#else
static inline void reserve_crashkernel(void) {}
#endif /* CONFIG_KEXEC */

static void __init squash_mem_tags(struct tag *tag)
{
	for (; tag->hdr.size; tag = tag_next(tag))
		if (tag->hdr.tag == ATAG_MEM)
			tag->hdr.tag = ATAG_NONE;
}

static struct machine_desc * __init setup_machine_tags(unsigned int nr)
{
	struct tag *tags = (struct tag *)&init_tags;
	struct machine_desc *mdesc = NULL, *p;
	char *from = default_command_line;

	init_tags.mem.start = PHYS_OFFSET;

	/*
	 * locate machine in the list of supported machines.
	 */
	for_each_machine_desc(p)
		if (nr == p->nr) {
			printk("Machine: %s\n", p->name);
			mdesc = p;
			break;
		}

	if (!mdesc) {
		early_print("\nError: unrecognized/unsupported machine ID"
			" (r1 = 0x%08x).\n\n", nr);
		dump_machine_table(); /* does not return */
	}

	if (__atags_pointer)
		tags = phys_to_virt(__atags_pointer);
	else if (mdesc->atag_offset)
		tags = (void *)(PAGE_OFFSET + mdesc->atag_offset);

#if defined(CONFIG_DEPRECATED_PARAM_STRUCT)
	/*
	 * If we have the old style parameters, convert them to
	 * a tag list.
	 */
	if (tags->hdr.tag != ATAG_CORE)
		convert_to_tag_list(tags);
#endif

	if (tags->hdr.tag != ATAG_CORE) {
#if defined(CONFIG_OF)
		/*
		 * If CONFIG_OF is set, then assume this is a reasonably
		 * modern system that should pass boot parameters
		 */
		early_print("Warning: Neither atags nor dtb found\n");
#endif
		tags = (struct tag *)&init_tags;
	}

	if (mdesc->fixup)
		mdesc->fixup(tags, &from, &meminfo);

	if (tags->hdr.tag == ATAG_CORE) {
		if (meminfo.nr_banks != 0)
			squash_mem_tags(tags);
		save_atags(tags);
		parse_tags(tags);
	}

	/* parse_early_param needs a boot_command_line */
	strlcpy(boot_command_line, from, COMMAND_LINE_SIZE);

	return mdesc;
}

static int __init meminfo_cmp(const void *_a, const void *_b)
{
	const struct membank *a = _a, *b = _b;
	long cmp = bank_pfn_start(a) - bank_pfn_start(b);
	return cmp < 0 ? -1 : cmp > 0 ? 1 : 0;
}

void __init setup_arch(char **cmdline_p)
{
	struct machine_desc *mdesc;

	setup_processor();
	mdesc = setup_machine_fdt(__atags_pointer);
	if (!mdesc)
		mdesc = setup_machine_tags(machine_arch_type);
	machine_desc = mdesc;
	machine_name = mdesc->name;

<<<<<<< HEAD
=======
#ifdef CONFIG_ZONE_DMA
	if (mdesc->dma_zone_size) {
		extern unsigned long arm_dma_zone_size;
		arm_dma_zone_size = mdesc->dma_zone_size;
	}
#endif
>>>>>>> 0575fb75
	if (mdesc->restart_mode)
		reboot_setup(&mdesc->restart_mode);

	init_mm.start_code = (unsigned long) _text;
	init_mm.end_code   = (unsigned long) _etext;
	init_mm.end_data   = (unsigned long) _edata;
	init_mm.brk	   = (unsigned long) _end;

	/* populate cmd_line too for later use, preserving boot_command_line */
	strlcpy(cmd_line, boot_command_line, COMMAND_LINE_SIZE);
	*cmdline_p = cmd_line;

	parse_early_param();

	sort(&meminfo.bank, meminfo.nr_banks, sizeof(meminfo.bank[0]), meminfo_cmp, NULL);
	sanity_check_meminfo();
	arm_memblock_init(&meminfo, mdesc);

	paging_init(mdesc);
	request_standard_resources(mdesc);

	if (mdesc->restart)
		arm_pm_restart = mdesc->restart;

	unflatten_device_tree();

#ifdef CONFIG_SMP
	if (is_smp())
		smp_init_cpus();
#endif
	reserve_crashkernel();

	tcm_init();

#ifdef CONFIG_MULTI_IRQ_HANDLER
	handle_arch_irq = mdesc->handle_irq;
#endif

#ifdef CONFIG_VT
#if defined(CONFIG_VGA_CONSOLE)
	conswitchp = &vga_con;
#elif defined(CONFIG_DUMMY_CONSOLE)
	conswitchp = &dummy_con;
#endif
#endif
	early_trap_init();

	if (mdesc->init_early)
		mdesc->init_early();
}


static int __init topology_init(void)
{
	int cpu;

	for_each_possible_cpu(cpu) {
		struct cpuinfo_arm *cpuinfo = &per_cpu(cpu_data, cpu);
		cpuinfo->cpu.hotpluggable = 1;
		register_cpu(&cpuinfo->cpu, cpu);
	}

	return 0;
}
subsys_initcall(topology_init);

#ifdef CONFIG_HAVE_PROC_CPU
static int __init proc_cpu_init(void)
{
	struct proc_dir_entry *res;

	res = proc_mkdir("cpu", NULL);
	if (!res)
		return -ENOMEM;
	return 0;
}
fs_initcall(proc_cpu_init);
#endif

static const char *hwcap_str[] = {
	"swp",
	"half",
	"thumb",
	"26bit",
	"fastmult",
	"fpa",
	"vfp",
	"edsp",
	"java",
	"iwmmxt",
	"crunch",
	"thumbee",
	"neon",
	"vfpv3",
	"vfpv3d16",
	"tls",
	"vfpv4",
	"idiva",
	"idivt",
	NULL
};

static int c_show(struct seq_file *m, void *v)
{
	int i;

	seq_printf(m, "Processor\t: %s rev %d (%s)\n",
		   cpu_name, read_cpuid_id() & 15, elf_platform);

#if defined(CONFIG_SMP)
	for_each_online_cpu(i) {
		/*
		 * glibc reads /proc/cpuinfo to determine the number of
		 * online processors, looking for lines beginning with
		 * "processor".  Give glibc what it expects.
		 */
		seq_printf(m, "processor\t: %d\n", i);
		seq_printf(m, "BogoMIPS\t: %lu.%02lu\n\n",
			   per_cpu(cpu_data, i).loops_per_jiffy / (500000UL/HZ),
			   (per_cpu(cpu_data, i).loops_per_jiffy / (5000UL/HZ)) % 100);
	}
#else /* CONFIG_SMP */
	seq_printf(m, "BogoMIPS\t: %lu.%02lu\n",
		   loops_per_jiffy / (500000/HZ),
		   (loops_per_jiffy / (5000/HZ)) % 100);
#endif

	/* dump out the processor features */
	seq_puts(m, "Features\t: ");

	for (i = 0; hwcap_str[i]; i++)
		if (elf_hwcap & (1 << i))
			seq_printf(m, "%s ", hwcap_str[i]);

	seq_printf(m, "\nCPU implementer\t: 0x%02x\n", read_cpuid_id() >> 24);
	seq_printf(m, "CPU architecture: %s\n", proc_arch[cpu_architecture()]);

	if ((read_cpuid_id() & 0x0008f000) == 0x00000000) {
		/* pre-ARM7 */
		seq_printf(m, "CPU part\t: %07x\n", read_cpuid_id() >> 4);
	} else {
		if ((read_cpuid_id() & 0x0008f000) == 0x00007000) {
			/* ARM7 */
			seq_printf(m, "CPU variant\t: 0x%02x\n",
				   (read_cpuid_id() >> 16) & 127);
		} else {
			/* post-ARM7 */
			seq_printf(m, "CPU variant\t: 0x%x\n",
				   (read_cpuid_id() >> 20) & 15);
		}
		seq_printf(m, "CPU part\t: 0x%03x\n",
			   (read_cpuid_id() >> 4) & 0xfff);
	}
	seq_printf(m, "CPU revision\t: %d\n", read_cpuid_id() & 15);

	seq_puts(m, "\n");

	seq_printf(m, "Hardware\t: %s\n", machine_name);
	seq_printf(m, "Revision\t: %04x\n", system_rev);
	seq_printf(m, "Serial\t\t: %08x%08x\n",
		   system_serial_high, system_serial_low);

	return 0;
}

static void *c_start(struct seq_file *m, loff_t *pos)
{
	return *pos < 1 ? (void *)1 : NULL;
}

static void *c_next(struct seq_file *m, void *v, loff_t *pos)
{
	++*pos;
	return NULL;
}

static void c_stop(struct seq_file *m, void *v)
{
}

const struct seq_operations cpuinfo_op = {
	.start	= c_start,
	.next	= c_next,
	.stop	= c_stop,
	.show	= c_show
};<|MERGE_RESOLUTION|>--- conflicted
+++ resolved
@@ -909,15 +909,12 @@
 	machine_desc = mdesc;
 	machine_name = mdesc->name;
 
-<<<<<<< HEAD
-=======
 #ifdef CONFIG_ZONE_DMA
 	if (mdesc->dma_zone_size) {
 		extern unsigned long arm_dma_zone_size;
 		arm_dma_zone_size = mdesc->dma_zone_size;
 	}
 #endif
->>>>>>> 0575fb75
 	if (mdesc->restart_mode)
 		reboot_setup(&mdesc->restart_mode);
 
