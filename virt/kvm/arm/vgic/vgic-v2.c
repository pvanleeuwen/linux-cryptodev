--- conflicted
+++ resolved
@@ -148,10 +148,16 @@
 {
 	u32 val = irq->intid;
 	bool allow_pending = true;
-<<<<<<< HEAD
-
-	if (irq->active)
+
+	if (irq->active) {
 		val |= GICH_LR_ACTIVE_BIT;
+		if (vgic_irq_is_sgi(irq->intid))
+			val |= irq->active_source << GICH_LR_PHYSID_CPUID_SHIFT;
+		if (vgic_irq_is_multi_sgi(irq)) {
+			allow_pending = false;
+			val |= GICH_LR_EOI;
+		}
+	}
 
 	if (irq->hw) {
 		val |= GICH_LR_HW;
@@ -188,58 +194,6 @@
 			BUG_ON(!src);
 			val |= (src - 1) << GICH_LR_PHYSID_CPUID_SHIFT;
 			irq->source &= ~(1 << (src - 1));
-			if (irq->source)
-				irq->pending_latch = true;
-		}
-	}
-
-=======
-
-	if (irq->active) {
-		val |= GICH_LR_ACTIVE_BIT;
-		if (vgic_irq_is_sgi(irq->intid))
-			val |= irq->active_source << GICH_LR_PHYSID_CPUID_SHIFT;
-		if (vgic_irq_is_multi_sgi(irq)) {
-			allow_pending = false;
-			val |= GICH_LR_EOI;
-		}
-	}
-
-	if (irq->hw) {
-		val |= GICH_LR_HW;
-		val |= irq->hwintid << GICH_LR_PHYSID_CPUID_SHIFT;
-		/*
-		 * Never set pending+active on a HW interrupt, as the
-		 * pending state is kept at the physical distributor
-		 * level.
-		 */
-		if (irq->active)
-			allow_pending = false;
-	} else {
-		if (irq->config == VGIC_CONFIG_LEVEL) {
-			val |= GICH_LR_EOI;
-
-			/*
-			 * Software resampling doesn't work very well
-			 * if we allow P+A, so let's not do that.
-			 */
-			if (irq->active)
-				allow_pending = false;
-		}
-	}
-
-	if (allow_pending && irq_is_pending(irq)) {
-		val |= GICH_LR_PENDING_BIT;
-
-		if (irq->config == VGIC_CONFIG_EDGE)
-			irq->pending_latch = false;
-
-		if (vgic_irq_is_sgi(irq->intid)) {
-			u32 src = ffs(irq->source);
-
-			BUG_ON(!src);
-			val |= (src - 1) << GICH_LR_PHYSID_CPUID_SHIFT;
-			irq->source &= ~(1 << (src - 1));
 			if (irq->source) {
 				irq->pending_latch = true;
 				val |= GICH_LR_EOI;
@@ -247,7 +201,6 @@
 		}
 	}
 
->>>>>>> 4b64487f
 	/*
 	 * Level-triggered mapped IRQs are special because we only observe
 	 * rising edges as input to the VGIC.  We therefore lower the line
